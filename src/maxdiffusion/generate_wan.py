# Copyright 2025 Google LLC
#
# Licensed under the Apache License, Version 2.0 (the "License");
# you may not use this file except in compliance with the License.
# You may obtain a copy of the License at
#
#     http://www.apache.org/licenses/LICENSE-2.0
#
# Unless required by applicable law or agreed to in writing, software
# distributed under the License is distributed on an "AS IS" BASIS,
# WITHOUT WARRANTIES OR CONDITIONS OF ANY KIND, either express or implied.
# See the License for the specific language governing permissions and
# limitations under the License.

from typing import Sequence
import jax
import time
import os
from maxdiffusion.pipelines.wan.wan_pipeline import WanPipeline
from maxdiffusion.checkpointing.wan_checkpointer import WanCheckpointer
from maxdiffusion import pyconfig, max_logging, max_utils
from absl import app
from maxdiffusion.utils import export_to_video
from google.cloud import storage
import flax


def upload_video_to_gcs(output_dir: str, video_path: str):
  """
  Uploads a local video file to a specified Google Cloud Storage bucket.
  """
  try:
    path_without_scheme = output_dir.removeprefix("gs://")
    parts = path_without_scheme.split("/", 1)
    bucket_name = parts[0]
    folder_name = parts[1] if len(parts) > 1 else ""

    storage_client = storage.Client()
    bucket = storage_client.bucket(bucket_name)

    source_file_path = f"./{video_path}"
    destination_blob_name = os.path.join(folder_name, "videos", video_path)

    blob = bucket.blob(destination_blob_name)

    max_logging.log(f"Uploading {source_file_path} to {bucket_name}/{destination_blob_name}...")
    blob.upload_from_filename(source_file_path)
    max_logging.log(f"Upload complete {source_file_path}.")

  except Exception as e:
    max_logging.log(f"An error occurred: {e}")


def delete_file(file_path: str):
  if os.path.exists(file_path):
    try:
      os.remove(file_path)
      max_logging.log(f"Successfully deleted file: {file_path}")
    except OSError as e:
      max_logging.log(f"Error deleting file '{file_path}': {e}")
  else:
    max_logging.log(f"The file '{file_path}' does not exist.")


jax.config.update("jax_use_shardy_partitioner", True)
jax.config.update("jax_default_prng_impl", "unsafe_rbg")
  # TF allocates extraneous GPU memory when using TFDS data
  # this leads to CUDA OOMs. WAR for now is to hide GPUs from TF
  # tf.config.set_visible_devices([], "GPU")
if "xla_tpu_spmd_rng_bit_generator_unsafe" not in os.environ.get("LIBTPU_INIT_ARGS", ""):
  max_logging.log("Enabling unsafe RNG bit generator for TPU SPMD.")
  os.environ["LIBTPU_INIT_ARGS"] = (
      os.environ.get("LIBTPU_INIT_ARGS", "") + " --xla_tpu_spmd_rng_bit_generator_unsafe=true"
  )
<<<<<<< HEAD
=======

def get_pipeline(model_name: str):
  if model_name == "wan2.1":
    return importlib.import_module("maxdiffusion.pipelines.wan.wan_pipeline")
  elif model_name == "wan2.2":
    return importlib.import_module("maxdiffusion.pipelines.wan.wan_pipeline2_2")
  else:
    raise ValueError(f"Unsupported model_name in config: {model_name}")

def get_checkpointer(model_name: str):
  if model_name == "wan2.1":
    return importlib.import_module("maxdiffusion.checkpointing.wan_checkpointer")
  elif model_name == "wan2.2":
    return importlib.import_module("maxdiffusion.checkpointing.wan_checkpointer2_2")
  else:
    raise ValueError(f"Unsupported model_name in config: {model_name}")
>>>>>>> 0bbf7f05

def call_pipeline(config, pipeline, prompt, negative_prompt):
  model_key = config.model_name
  if model_key == "wan2.1":
    return pipeline(
        prompt=prompt,
        negative_prompt=negative_prompt,
        height=config.height,
        width=config.width,
        num_frames=config.num_frames,
        num_inference_steps=config.num_inference_steps,
        guidance_scale=config.guidance_scale,
    )
  elif model_key == "wan2.2":
    return pipeline(
        prompt=prompt,
        negative_prompt=negative_prompt,
        height=config.height,
        width=config.width,
        num_frames=config.num_frames,
        num_inference_steps=config.num_inference_steps,
        guidance_scale_low=config.guidance_scale_low,
        guidance_scale_high=config.guidance_scale_high,
        boundary=config.boundary_timestep,
    )
  else:
    raise ValueError(f"Unsupported model_name in config: {model_key}")


def inference_generate_video(config, pipeline, filename_prefix=""):
  s0 = time.perf_counter()
  prompt = [config.prompt] * config.global_batch_size_to_train_on
  negative_prompt = [config.negative_prompt] * config.global_batch_size_to_train_on

  max_logging.log(
      f"Num steps: {config.num_inference_steps}, height: {config.height}, width: {config.width}, frames: {config.num_frames}, video: {filename_prefix}"
  )

  videos = call_pipeline(config, pipeline, prompt, negative_prompt)

  max_logging.log(f"video {filename_prefix}, compile time: {(time.perf_counter() - s0)}")
  for i in range(len(videos)):
    video_path = f"{filename_prefix}wan_output_{config.seed}_{i}.mp4"
    export_to_video(videos[i], video_path, fps=config.fps)
    if config.output_dir.startswith("gs://"):
      upload_video_to_gcs(os.path.join(config.output_dir, config.run_name), video_path)
      # Delete local files to avoid storing too manys videos
      delete_file(f"./{video_path}")
  return


def run(config, pipeline=None, filename_prefix=""):
  model_key = config.model_name
<<<<<<< HEAD
  writer = max_utils.initialize_summary_writer(config)
  if jax.process_index() == 0 and writer:
    max_logging.log(f"TensorBoard logs will be written to: {config.tensorboard_dir}")
  
=======
  # Initialize TensorBoard writer
  writer = max_utils.initialize_summary_writer(config)
  if jax.process_index() == 0 and writer:
    max_logging.log(f"TensorBoard logs will be written to: {config.tensorboard_dir}")

  checkpointer_lib = get_checkpointer(model_key)
  WanCheckpointer = checkpointer_lib.WanCheckpointer

  checkpoint_loader = WanCheckpointer(config, "WAN_CHECKPOINT")
  pipeline, _, _ = checkpoint_loader.load_checkpoint()

>>>>>>> 0bbf7f05
  if pipeline is None:
    checkpoint_loader = WanCheckpointer(model_key=model_key, config=config)
    pipeline, _, _ = checkpoint_loader.load_checkpoint()
  s0 = time.perf_counter()

  # Using global_batch_size_to_train_on so not to create more config variables
  prompt = [config.prompt] * config.global_batch_size_to_train_on
  negative_prompt = [config.negative_prompt] * config.global_batch_size_to_train_on

  max_logging.log(
      f"Num steps: {config.num_inference_steps}, height: {config.height}, width: {config.width}, frames: {config.num_frames}"
  )
  videos = call_pipeline(config, pipeline, prompt, negative_prompt)
<<<<<<< HEAD

=======
>>>>>>> 0bbf7f05
  max_logging.log("===================== Model details =======================")
  max_logging.log(f"model name: {config.model_name}")
  max_logging.log(f"model path: {config.pretrained_model_name_or_path}")
  max_logging.log("model type: t2v")
  max_logging.log(f"hardware: {jax.devices()[0].platform}")
  max_logging.log(f"number of devices: {jax.device_count()}")
  max_logging.log(f"per_device_batch_size: {config.per_device_batch_size}")
  max_logging.log("============================================================")

  compile_time = time.perf_counter() - s0
  max_logging.log(f"compile_time: {compile_time}")
  if writer and jax.process_index() == 0:
    writer.add_scalar("inference/compile_time", compile_time, global_step=0)
  saved_video_path = []
  for i in range(len(videos)):
    video_path = f"{filename_prefix}wan_output_{config.seed}_{i}.mp4"
    export_to_video(videos[i], video_path, fps=config.fps)
    saved_video_path.append(video_path)
    if config.output_dir.startswith("gs://"):
      upload_video_to_gcs(os.path.join(config.output_dir, config.run_name), video_path)

  s0 = time.perf_counter()
  videos = call_pipeline(config, pipeline, prompt, negative_prompt)
  generation_time = time.perf_counter() - s0
  max_logging.log(f"generation_time: {generation_time}")
  if writer and jax.process_index() == 0:
    writer.add_scalar("inference/generation_time", generation_time, global_step=0)
    num_devices = jax.device_count()
    num_videos = num_devices * config.per_device_batch_size
    if num_videos > 0:
      generation_time_per_video = generation_time / num_videos
      writer.add_scalar("inference/generation_time_per_video", generation_time_per_video, global_step=0)
      max_logging.log(f"generation time per video: {generation_time_per_video}")
    else:
      max_logging.log("Warning: Number of videos is zero, cannot calculate generation_time_per_video.")
<<<<<<< HEAD
=======


>>>>>>> 0bbf7f05
  s0 = time.perf_counter()
  if config.enable_profiler:
    max_utils.activate_profiler(config)
    videos = call_pipeline(config, pipeline, prompt, negative_prompt)
    max_utils.deactivate_profiler(config)
    generation_time_with_profiler = time.perf_counter() - s0
    max_logging.log(f"generation_time_with_profiler: {generation_time_with_profiler}")
    if writer and jax.process_index() == 0:
      writer.add_scalar("inference/generation_time_with_profiler", generation_time_with_profiler, global_step=0)
<<<<<<< HEAD
=======

>>>>>>> 0bbf7f05
  return saved_video_path


def main(argv: Sequence[str]) -> None:
  pyconfig.initialize(argv)
  flax.config.update("flax_always_shard_variable", False)
  run(pyconfig.config)


if __name__ == "__main__":
  app.run(main)<|MERGE_RESOLUTION|>--- conflicted
+++ resolved
@@ -72,25 +72,6 @@
   os.environ["LIBTPU_INIT_ARGS"] = (
       os.environ.get("LIBTPU_INIT_ARGS", "") + " --xla_tpu_spmd_rng_bit_generator_unsafe=true"
   )
-<<<<<<< HEAD
-=======
-
-def get_pipeline(model_name: str):
-  if model_name == "wan2.1":
-    return importlib.import_module("maxdiffusion.pipelines.wan.wan_pipeline")
-  elif model_name == "wan2.2":
-    return importlib.import_module("maxdiffusion.pipelines.wan.wan_pipeline2_2")
-  else:
-    raise ValueError(f"Unsupported model_name in config: {model_name}")
-
-def get_checkpointer(model_name: str):
-  if model_name == "wan2.1":
-    return importlib.import_module("maxdiffusion.checkpointing.wan_checkpointer")
-  elif model_name == "wan2.2":
-    return importlib.import_module("maxdiffusion.checkpointing.wan_checkpointer2_2")
-  else:
-    raise ValueError(f"Unsupported model_name in config: {model_name}")
->>>>>>> 0bbf7f05
 
 def call_pipeline(config, pipeline, prompt, negative_prompt):
   model_key = config.model_name
@@ -144,24 +125,10 @@
 
 def run(config, pipeline=None, filename_prefix=""):
   model_key = config.model_name
-<<<<<<< HEAD
   writer = max_utils.initialize_summary_writer(config)
   if jax.process_index() == 0 and writer:
     max_logging.log(f"TensorBoard logs will be written to: {config.tensorboard_dir}")
   
-=======
-  # Initialize TensorBoard writer
-  writer = max_utils.initialize_summary_writer(config)
-  if jax.process_index() == 0 and writer:
-    max_logging.log(f"TensorBoard logs will be written to: {config.tensorboard_dir}")
-
-  checkpointer_lib = get_checkpointer(model_key)
-  WanCheckpointer = checkpointer_lib.WanCheckpointer
-
-  checkpoint_loader = WanCheckpointer(config, "WAN_CHECKPOINT")
-  pipeline, _, _ = checkpoint_loader.load_checkpoint()
-
->>>>>>> 0bbf7f05
   if pipeline is None:
     checkpoint_loader = WanCheckpointer(model_key=model_key, config=config)
     pipeline, _, _ = checkpoint_loader.load_checkpoint()
@@ -175,10 +142,7 @@
       f"Num steps: {config.num_inference_steps}, height: {config.height}, width: {config.width}, frames: {config.num_frames}"
   )
   videos = call_pipeline(config, pipeline, prompt, negative_prompt)
-<<<<<<< HEAD
-
-=======
->>>>>>> 0bbf7f05
+
   max_logging.log("===================== Model details =======================")
   max_logging.log(f"model name: {config.model_name}")
   max_logging.log(f"model path: {config.pretrained_model_name_or_path}")
@@ -214,11 +178,6 @@
       max_logging.log(f"generation time per video: {generation_time_per_video}")
     else:
       max_logging.log("Warning: Number of videos is zero, cannot calculate generation_time_per_video.")
-<<<<<<< HEAD
-=======
-
-
->>>>>>> 0bbf7f05
   s0 = time.perf_counter()
   if config.enable_profiler:
     max_utils.activate_profiler(config)
@@ -228,10 +187,7 @@
     max_logging.log(f"generation_time_with_profiler: {generation_time_with_profiler}")
     if writer and jax.process_index() == 0:
       writer.add_scalar("inference/generation_time_with_profiler", generation_time_with_profiler, global_step=0)
-<<<<<<< HEAD
-=======
-
->>>>>>> 0bbf7f05
+
   return saved_video_path
 
 
