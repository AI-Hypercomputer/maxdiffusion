"""
 Copyright 2024 Google LLC

 Licensed under the Apache License, Version 2.0 (the "License");
 you may not use this file except in compliance with the License.
 You may obtain a copy of the License at

      https://www.apache.org/licenses/LICENSE-2.0

 Unless required by applicable law or agreed to in writing, software
 distributed under the License is distributed on an "AS IS" BASIS,
 WITHOUT WARRANTIES OR CONDITIONS OF ANY KIND, either express or implied.
 See the License for the specific language governing permissions and
 limitations under the License.
 """

import functools
import os
import time
from typing import Sequence
import csv
import numpy as np
from tqdm import tqdm

import jax
import jax.numpy as jnp
from maxdiffusion.max_utils import (
  create_device_mesh,
  get_dtype,
  get_states,
  device_put_replicated,
  get_flash_block_sizes
)
from maxdiffusion import pyconfig
from absl import app
from maxdiffusion import (
  FlaxStableDiffusionPipeline,
  FlaxDDIMScheduler
)
from flax.linen import partitioning as nn_partitioning
from flax.training.common_utils import shard
from flax.jax_utils import replicate
from jax.experimental.compilation_cache import compilation_cache as cc
from jax.sharding import Mesh, PositionalSharding
from maxdiffusion.image_processor import VaeImageProcessor
from PIL import Image

from multiprocessing import Process 
import tensorflow as tf
import pandas as pd

cc.initialize_cache(os.path.expanduser("~/jax_cache"))

def loop_body(step, args, model, pipeline, prompt_embeds, guidance_scale):
    latents, scheduler_state, state = args
    latents_input = jnp.concatenate([latents] * 2)

    t = jnp.array(scheduler_state.timesteps, dtype=jnp.int32)[step]
    timestep = jnp.broadcast_to(t, latents_input.shape[0])

    latents_input = pipeline.scheduler.scale_model_input(scheduler_state, latents_input, t)

    noise_pred = model.apply(
        {"params" : state.params},
        jnp.array(latents_input),
        jnp.array(timestep, dtype=jnp.int32),
        encoder_hidden_states=prompt_embeds
    ).sample

    noise_pred_uncond, noise_prediction_text = jnp.split(noise_pred, 2, axis=0)
    noise_pred = noise_pred_uncond + guidance_scale * (noise_prediction_text - noise_pred_uncond)
    latents, scheduler_state = pipeline.scheduler.step(scheduler_state, noise_pred, t, latents).to_tuple()

    return latents, scheduler_state, state

def tokenize(prompt, tokenizer):
    """Tokenizes prompt."""
    return tokenizer(
        prompt,
        padding="max_length",
        max_length=tokenizer.model_max_length,
        truncation=True,
        return_tensors="np"
    ).input_ids

def get_unet_inputs(rng, config, batch_size, pipeline, params, prompt_ids, negative_prompt_ids):
    vae_scale_factor = 2 ** (len(pipeline.vae.config.block_out_channels) - 1)
    guidance_scale = config.guidance_scale
    num_inference_steps = config.num_inference_steps
    prompt_embeds = pipeline.text_encoder(prompt_ids, params=params["text_encoder"])[0]
    negative_prompt_embeds = pipeline.text_encoder(negative_prompt_ids, params=params["text_encoder"])[0]
    context = jnp.concatenate([negative_prompt_embeds, prompt_embeds])
    guidance_scale = jnp.array([guidance_scale], dtype=jnp.float32)

    batch_size = prompt_ids.shape[0]
    latents_shape = (
        batch_size,
        pipeline.unet.config.in_channels,
        config.resolution // vae_scale_factor,
        config.resolution // vae_scale_factor,
    )
    latents = jax.random.normal(rng, shape=latents_shape, dtype=jnp.float32)

    scheduler_state = pipeline.scheduler.set_timesteps(
        params["scheduler"],
        num_inference_steps=num_inference_steps,
        shape=latents.shape,
        timestep_spacing=config.timestep_spacing
    )
    latents = latents * params["scheduler"].init_noise_sigma

    return latents, context, guidance_scale, scheduler_state

def vae_decode(latents, state, pipeline):
    latents = 1 / pipeline.vae.config.scaling_factor * latents
    image = pipeline.vae.apply(
        {"params" : state.params},
        latents,
        method=pipeline.vae.decode
    ).sample
    image = (image / 2 + 0.5).clip(0, 1).transpose(0, 2, 3, 1)
    return image

def save_process(images, images_directory, img_ids, mask=None):
    images = VaeImageProcessor.numpy_to_pil(images)
    if mask is not None:
        for i, (image, valid) in enumerate(zip(images, mask)):
            if valid:
                img_save_path = os.path.join(images_directory, f"image_{img_ids[i]}.png")
                image.save(img_save_path)
    else:
         for i, image, in enumerate(images):
                img_save_path = os.path.join(images_directory, f"image_{img_ids[i]}.png")
                image.save(img_save_path)       

def run_inference(unet_state, vae_state, params, prompt_ids, negative_prompt_ids, rng, config, batch_size, pipeline, mesh):                
    (latents,
    context,
    guidance_scale,
    scheduler_state) = get_unet_inputs(rng, config, batch_size, pipeline, params, prompt_ids, negative_prompt_ids)
    with mesh, nn_partitioning.axis_rules(config.logical_axis_rules):
        loop_body_p = functools.partial(loop_body, model=pipeline.unet,
                                        pipeline=pipeline,
                                        prompt_embeds=context,
                                        guidance_scale=guidance_scale)

        vae_decode_p = functools.partial(vae_decode, pipeline=pipeline)
        latents, _, _ = jax.lax.fori_loop(0, config.num_inference_steps,
                                        loop_body_p, (latents, scheduler_state, unet_state))
        images = vae_decode_p(latents, vae_state)
        return images

def run(config,
         images_directory = None,
         unet_state = None,
         unet_state_mesh_shardings = None,
         vae_state = None,
         vae_state_mesh_shardings = None,
         pipeline = None, params = None):
    
    if images_directory is None:
        images_directory = config.images_directory
    
    rng = jax.random.PRNGKey(config.seed)
    # Setup Mesh
    devices_array = create_device_mesh(config)
    mesh = Mesh(devices_array, config.mesh_axes)

    batch_size = jax.local_device_count() * config.per_device_batch_size
    weight_dtype = get_dtype(config)
    flash_block_sizes = get_flash_block_sizes(config)
<<<<<<< HEAD
    pipeline, params = FlaxStableDiffusionPipeline.from_pretrained(
        config.pretrained_model_name_or_path,revision=config.revision, dtype=weight_dtype,
        safety_checker=None,
        feature_extractor=None,
        split_head_dim=config.split_head_dim,
        norm_num_groups=config.norm_num_groups,
        from_pt=config.from_pt,
        attention_kernel=config.attention,
        flash_block_sizes=flash_block_sizes,
        mesh=mesh
    )
    scheduler, scheduler_state = FlaxDDIMScheduler.from_pretrained( 
        config.pretrained_model_name_or_path,
        revision=config.revision,
        subfolder="scheduler",
        dtype=jnp.float32,
        rescale_zero_terminal_snr=config.rescale_zero_terminal_snr
=======
    if pipeline is None or params is None:
        pipeline, params = FlaxStableDiffusionPipeline.from_pretrained(
            config.pretrained_model_name_or_path,revision=config.revision, dtype=weight_dtype,
            safety_checker=None,
            feature_extractor=None,
            split_head_dim=config.split_head_dim,
            norm_num_groups=config.norm_num_groups,
            from_pt=config.from_pt,
            attention_kernel=config.attention,
            flash_block_sizes=flash_block_sizes,
            mesh=mesh
        )
        params = jax.tree_util.tree_map(lambda x: x.astype(weight_dtype), params)
         # Text encoder params
        sharding = PositionalSharding(mesh.devices).replicate()
        partial_device_put_replicated = functools.partial(device_put_replicated, sharding=sharding)
        params["text_encoder"] = jax.tree_util.tree_map(partial_device_put_replicated, params["text_encoder"])
        (unet_state,
        unet_state_mesh_shardings,
        vae_state,
        vae_state_mesh_shardings) = get_states(mesh, None, rng, config, pipeline, params["unet"], params["vae"], training=False)
        del params["vae"]
        del params["unet"]
    scheduler, scheduler_state = FlaxDDIMScheduler.from_pretrained(
        config.pretrained_model_name_or_path, revision=config.revision, subfolder="scheduler", dtype=jnp.float32
>>>>>>> 652a879f
    )
    pipeline.scheduler = scheduler
    params["scheduler"] = scheduler_state

    p_run_inference = jax.jit(
        functools.partial(run_inference, rng=rng, config=config, batch_size=batch_size, pipeline=pipeline, mesh=mesh),
        in_shardings=(unet_state_mesh_shardings, vae_state_mesh_shardings, None, None, None),
        out_shardings=None,
    )


    def parse_tsv_line(line):
    # Customize this function to parse your TSV file based on your specific format
    # For example, you can use tf.strings.split to split the line into columns
        columns = tf.strings.split([line], sep='\t')
        return columns

    def get_list_prompt_shards_from_file(file_path, batch_size_per_process):
      # Create a dataset using tf.data
      dataset = tf.data.TextLineDataset(file_path)
      dataset = dataset.map(parse_tsv_line, num_parallel_calls=tf.data.AUTOTUNE)
      dataset = dataset.batch(batch_size_per_process)
      dataset = dataset.shard(num_shards=jax.process_count(), index=jax.process_index())

      # Create an iterator to iterate through the batches
      iterator = iter(dataset)
      batch_number = 1
      row_shards = []
      for batch in iterator:
        rows_batch = []
        for row in batch:
            row_tensor = row[0]
            rows_batch.append([row_tensor[0], row_tensor[1], row_tensor[2]])
        row_shards.append(rows_batch)
          
        batch_number += 1
      return row_shards

    PerHostBatchSize = jax.local_device_count() * config.per_device_batch_size
    shards = get_list_prompt_shards_from_file(config.caption_coco_file, PerHostBatchSize)

    negative_prompt_ids = tokenize([""] * PerHostBatchSize, pipeline.tokenizer)

    os.makedirs(config.images_directory, exist_ok=True)

    for i, shard_i in enumerate(shards):
        df = pd.DataFrame(shard_i[:], columns=["image_id", "id", "prompt"])
        batches = [df[i:i + PerHostBatchSize] for i in range(0, len(df), PerHostBatchSize)]

        batch = batches[0]
        prompt_tensors = batch["prompt"].tolist()
        prompt = [t.numpy().decode('utf-8') for t in prompt_tensors]
        #pad last batch
        current_batch_size = len(prompt)

        if current_batch_size != PerHostBatchSize:
            prompt.extend([prompt[0]] * (PerHostBatchSize - current_batch_size))

        prompt_ids = tokenize(prompt, pipeline.tokenizer)

        image_ids_tensor = batch["image_id"]
        img_ids = [t.numpy().decode('utf-8') for t in image_ids_tensor]
        
        images = p_run_inference(unet_state, vae_state, params, prompt_ids, negative_prompt_ids)
        images = jax.experimental.multihost_utils.process_allgather(images)
        
        ids = batch["id"].tolist()
        msk = [ id_item!='0' for id_item in ids]

        images = images[:current_batch_size]
        numpy_images = np.array(images)
        save_process(numpy_images, images_directory, img_ids, msk)

def main(argv: Sequence[str]) -> None:
    pyconfig.initialize(argv)
    run(pyconfig.config)

if __name__ == "__main__":
    app.run(main)<|MERGE_RESOLUTION|>--- conflicted
+++ resolved
@@ -29,7 +29,8 @@
   get_dtype,
   get_states,
   device_put_replicated,
-  get_flash_block_sizes
+  get_flash_block_sizes,
+  override_scheduler_config
 )
 from maxdiffusion import pyconfig
 from absl import app
@@ -38,14 +39,9 @@
   FlaxDDIMScheduler
 )
 from flax.linen import partitioning as nn_partitioning
-from flax.training.common_utils import shard
-from flax.jax_utils import replicate
 from jax.experimental.compilation_cache import compilation_cache as cc
 from jax.sharding import Mesh, PositionalSharding
-from maxdiffusion.image_processor import VaeImageProcessor
-from PIL import Image
-
-from multiprocessing import Process 
+from maxdiffusion.image_processor import VaeImageProcessor 
 import tensorflow as tf
 import pandas as pd
 
@@ -169,25 +165,6 @@
     batch_size = jax.local_device_count() * config.per_device_batch_size
     weight_dtype = get_dtype(config)
     flash_block_sizes = get_flash_block_sizes(config)
-<<<<<<< HEAD
-    pipeline, params = FlaxStableDiffusionPipeline.from_pretrained(
-        config.pretrained_model_name_or_path,revision=config.revision, dtype=weight_dtype,
-        safety_checker=None,
-        feature_extractor=None,
-        split_head_dim=config.split_head_dim,
-        norm_num_groups=config.norm_num_groups,
-        from_pt=config.from_pt,
-        attention_kernel=config.attention,
-        flash_block_sizes=flash_block_sizes,
-        mesh=mesh
-    )
-    scheduler, scheduler_state = FlaxDDIMScheduler.from_pretrained( 
-        config.pretrained_model_name_or_path,
-        revision=config.revision,
-        subfolder="scheduler",
-        dtype=jnp.float32,
-        rescale_zero_terminal_snr=config.rescale_zero_terminal_snr
-=======
     if pipeline is None or params is None:
         pipeline, params = FlaxStableDiffusionPipeline.from_pretrained(
             config.pretrained_model_name_or_path,revision=config.revision, dtype=weight_dtype,
@@ -211,10 +188,9 @@
         vae_state_mesh_shardings) = get_states(mesh, None, rng, config, pipeline, params["unet"], params["vae"], training=False)
         del params["vae"]
         del params["unet"]
-    scheduler, scheduler_state = FlaxDDIMScheduler.from_pretrained(
-        config.pretrained_model_name_or_path, revision=config.revision, subfolder="scheduler", dtype=jnp.float32
->>>>>>> 652a879f
-    )
+    scheduler_config = override_scheduler_config(pipeline.scheduler.config, config)
+    scheduler = FlaxDDIMScheduler.from_config(scheduler_config)
+    scheduler_state = scheduler.create_state()
     pipeline.scheduler = scheduler
     params["scheduler"] = scheduler_state
 
@@ -223,7 +199,6 @@
         in_shardings=(unet_state_mesh_shardings, vae_state_mesh_shardings, None, None, None),
         out_shardings=None,
     )
-
 
     def parse_tsv_line(line):
     # Customize this function to parse your TSV file based on your specific format
