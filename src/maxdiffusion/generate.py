--- conflicted
+++ resolved
@@ -32,11 +32,8 @@
   deactivate_profiler,
   device_put_replicated,
   get_flash_block_sizes,
-<<<<<<< HEAD
-=======
   override_scheduler_config,
   create_scheduler
->>>>>>> 63164d31
 )
 from maxdiffusion import pyconfig
 from maxdiffusion import multihost_dataloading
@@ -211,16 +208,8 @@
         vae_state_mesh_shardings) = get_states(mesh, None, rng, config, pipeline, params["unet"], params["vae"], training=False)
         del params["vae"]
         del params["unet"]
-<<<<<<< HEAD
-        print(unet_state_mesh_shardings)
-
-    scheduler, scheduler_state = FlaxDDIMScheduler.from_pretrained(
-        config.pretrained_model_name_or_path, revision=config.revision, subfolder="scheduler", dtype=jnp.float32
-    )
-=======
     
     scheduler, scheduler_state = create_scheduler(config.inference_scheduler, pipeline.scheduler.config, config)
->>>>>>> 63164d31
     pipeline.scheduler = scheduler
     params["scheduler"] = scheduler_state
 
