--- conflicted
+++ resolved
@@ -17,15 +17,10 @@
 record_metrics: False
 metrics_file: "" # for testing, local file that stores scalar metrics. If empty, no metrics are written.
 # If true save metrics such as loss and TFLOPS to GCS in {base_output_directory}/{run_name}/metrics/
-<<<<<<< HEAD
 gcs_metrics: False
-log_period: 10000000000
-=======
-gcs_metrics: True
 # If true save config to GCS in {base_output_directory}/{run_name}/
 save_config_to_gcs: False
-log_period: 100
->>>>>>> 829cf813
+log_period: 10000000000
 
 pretrained_model_name_or_path: 'stabilityai/stable-diffusion-2-base'
 revision: 'main'
@@ -126,19 +121,11 @@
 learning_rate: 1.25e-7
 scale_lr: False
 max_train_samples: -1
-<<<<<<< HEAD
 max_train_steps: 25442
 seed: 0
 output_dir: 'sd-model-finetuned'
 tensorboard_dir: 'gs://shahrokhi-maxdiffusion-v5'
 per_device_batch_size: 16
-=======
-max_train_steps: 20
-seed: 0
-output_dir: 'sd-model-finetuned'
-tensorboard_dir: ''
-per_device_batch_size: 1
->>>>>>> 829cf813
 
 warmup_steps_fraction: 0.33
 learning_rate_schedule_steps: -1 # By default the length of the schedule is set to the number of steps.
@@ -159,7 +146,6 @@
 profiler_steps: 5
 
 # Generation parameters
-<<<<<<< HEAD
 prompts: "/home/jfacevedo/prompts.txt"
 image_ids: "/home/jfacevedo/ids.txt"
 images_directory: "/home/jfacevedo/maxdiffusion/generated_images/"
@@ -171,15 +157,8 @@
 # https://github.com/mlcommons/training/blob/master/stable_diffusion/configs/train_01x08x08.yaml#L26
 guidance_scale: 8
 num_inference_steps: 50
-=======
-prompt: "A magical castle in the middle of a forest, artistic drawing"
-negative_prompt: "purple, red"
-guidance_scale: 7.5
-num_inference_steps: 30
-
 # For preprocessing data to tfrecords
 data_files_pattern: ""
 extracted_files_dir: ""
 tfrecords_dir: ""
-no_records_per_shard: 1000
->>>>>>> 829cf813
+no_records_per_shard: 1000