--- conflicted
+++ resolved
@@ -318,12 +318,4 @@
 # Eval model on per eval_every steps. -1 means don't eval.
 eval_every: -1
 eval_data_dir: ""
-enable_generate_video_for_eval: False # This will increase the used TPU memory.
-<<<<<<< HEAD
-eval_max_number_of_samples_in_bucket: 60
-eval_max_processed_batch_size: 8 # This is the max batch size per device for eval step. If the global eval batch size is larger than this, the eval step will be run multiple times.
-=======
-eval_max_number_of_samples_in_bucket: 60 # The number of samples per bucket for evaluation. This is calculated by num_eval_samples / len(considered_timesteps_list).
-
-enable_ssim: True
->>>>>>> fb1c00bf
+enable_generate_video_for_eval: False # This will increase the used TPU memory.