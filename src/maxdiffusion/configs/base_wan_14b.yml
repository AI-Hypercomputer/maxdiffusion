--- conflicted
+++ resolved
@@ -163,17 +163,11 @@
 # conv_in : conv.shape[2] weight
 # conv_out : conv.shape[-1] weight
 logical_axis_rules: [
-<<<<<<< HEAD
                       ['batch', ['data', 'fsdp_gpu']],
                       ['activation_batch', ['data', 'fsdp_gpu']],
                       ['activation_length', 'fsdp_tpu'],
-=======
-                      ['batch', 'data'],
-                      ['activation_batch', 'data'],
-                      ['activation_self_attn_heads', ['fsdp', 'tensor']], 
-                      ['activation_cross_attn_q_length', ['fsdp', 'tensor']],
-                      ['activation_length', 'fsdp'],
->>>>>>> 48362171
+                      ['activation_self_attn_heads', ['fsdp_tpu', 'tensor']], 
+                      ['activation_cross_attn_q_length', ['fsdp_tpu', 'tensor']],
                       ['activation_heads', 'tensor'],
                       ['mlp','tensor'],
                       ['embed', ['fsdp_tpu', 'fsdp_gpu']],
