--- conflicted
+++ resolved
@@ -176,10 +176,6 @@
       raise ValueError(
           "Wan 2.1 training only supports config.dataset_type set to tfrecords and config.cache_latents_text_encoder_outputs set to True"
       )
-<<<<<<< HEAD
-    
-=======
->>>>>>> fb1c00bf
     feature_description = {
         "latents": tf.io.FixedLenFeature([], tf.string),
         "encoder_hidden_states": tf.io.FixedLenFeature([], tf.string),
@@ -374,58 +370,8 @@
             inference_generate_video(self.config, pipeline, filename_prefix=f"{step+1}-train_steps-")
           # Re-create the iterator each time you start evaluation to reset it
           # This assumes your data loading logic can be called to get a fresh iterator.
-<<<<<<< HEAD
-          eval_data_iterator = self.load_dataset(mesh, is_training=False)
-          eval_rng = eval_rng_key
-          eval_losses_by_timestep = {}
-          # Loop indefinitely until the iterator is exhausted
-          while True:
-            try:
-              with mesh:
-                eval_start_time = datetime.datetime.now()
-                eval_batch = load_next_batch(eval_data_iterator, None, self.config)
-                metrics, eval_rng = p_eval_step(state, eval_batch, eval_rng, scheduler_state)
-                losses = metrics["scalar"]["learning/eval_loss"]
-                timesteps = eval_batch["timesteps"]
-                gathered_timesteps_on_device = multihost_utils.process_allgather(timesteps)
-                gathered_timesteps = jax.device_get(gathered_timesteps_on_device)
-                gathered_losses_on_device = multihost_utils.process_allgather(losses)
-                gathered_losses = jax.device_get(gathered_losses_on_device)
-                for t, l in zip(gathered_timesteps.flatten(), gathered_losses.flatten()):
-                  timestep = int(t)
-                  if timestep not in eval_losses_by_timestep:
-                      eval_losses_by_timestep[timestep] = []
-                  eval_losses_by_timestep[timestep].append(l)
-                eval_end_time = datetime.datetime.now()
-                eval_duration = eval_end_time - eval_start_time
-                if jax.process_index() == 0:
-                  max_logging.log(f"  Eval step time {eval_duration.total_seconds():.2f} seconds.")
-            except StopIteration:
-              # This block is executed when the iterator has no more data
-              break
-          # Check if any evaluation was actually performed
-          if eval_losses_by_timestep:
-            mean_per_timestep = []
-            if jax.process_index() == 0:
-              max_logging.log(f"Step {step}, calculating mean loss per timestep...")
-            for timestep, losses in sorted(eval_losses_by_timestep.items()):
-                losses = jnp.array(losses)
-                losses = losses[: min(self.config.eval_max_number_of_samples_in_bucket, len(losses))]
-                mean_loss = jnp.mean(losses)
-                if jax.process_index() == 0:
-                  max_logging.log(f"  Mean eval loss for timestep {timestep}: {mean_loss:.4f}, num of losses: {len(losses)}")
-                mean_per_timestep.append(mean_loss)
-            final_eval_loss = jnp.mean(jnp.array(mean_per_timestep))
-            if jax.process_index() == 0:
-              max_logging.log(f"Step {step}, Final Average Eval loss: {final_eval_loss:.4f}")
-            if writer:
-              writer.add_scalar("learning/eval_loss", final_eval_loss, step)
-          else:
-            max_logging.log(f"Step {step}, evaluation dataset was empty.")
-=======
           self.eval(mesh, eval_rng_key, step, p_eval_step, state, scheduler_state, writer)
 
->>>>>>> fb1c00bf
         example_batch = next_batch_future.result()
         if step != 0 and self.config.checkpoint_every != -1 and step % self.config.checkpoint_every == 0:
           max_logging.log(f"Saving checkpoint for step {step}")
@@ -519,10 +465,7 @@
     training_weight = jnp.expand_dims(scheduler.training_weight(scheduler_state, timesteps), axis=(1, 2, 3, 4))
     loss = (training_target - model_pred) ** 2
     loss = loss * training_weight
-<<<<<<< HEAD
-=======
     # Calculate the mean loss per sample across all non-batch dimensions.
->>>>>>> fb1c00bf
     loss = loss.reshape(loss.shape[0], -1).mean(axis=1)
 
     return loss
@@ -530,14 +473,9 @@
   # --- Key Difference from train_step ---
   # Directly compute the loss without calculating gradients.
   # The model's state.params are used but not updated.
-<<<<<<< HEAD
-  bs = len(data["latents"])
-  single_batch_size = min(config.eval_max_processed_batch_size, config.global_batch_size_to_train_on)
-=======
   # TODO(coolkp): Explore optimizing the creation of PRNGs in a vmap or statically outside of the loop
   bs = len(data["latents"])
   single_batch_size = config.global_batch_size_to_train_on
->>>>>>> fb1c00bf
   losses = jnp.zeros(bs)
   for i in range(0, bs, single_batch_size):
     start = i
