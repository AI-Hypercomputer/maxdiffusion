--- conflicted
+++ resolved
@@ -503,17 +503,6 @@
   if len(config.flash_block_sizes.keys()) > 0:
     use_fused_bwd_kernel = config.flash_block_sizes.get("use_fused_bwd_kernel", False)
     flash_block_sizes = splash_attention_kernel.BlockSizes(
-<<<<<<< HEAD
-        block_q=int(config.flash_block_sizes["block_q"]),
-        block_kv_compute=int(config.flash_block_sizes["block_kv_compute"]),
-        block_kv=int(config.flash_block_sizes["block_kv"]),
-        block_q_dkv=config.flash_block_sizes.get("block_q_dkv"),
-        block_kv_dkv=config.flash_block_sizes.get("block_kv_dkv"),
-        block_kv_dkv_compute=config.flash_block_sizes.get("block_kv_dkv_compute"),
-        block_q_dq=config.flash_block_sizes.get("block_q_dq") if not use_fused_bwd_kernel else None,
-        block_kv_dq=config.flash_block_sizes.get("block_kv_dq") if not use_fused_bwd_kernel else None,
-        use_fused_bwd_kernel=use_fused_bwd_kernel,
-=======
         block_q=config.flash_block_sizes["block_q"],
         block_kv_compute=config.flash_block_sizes["block_kv_compute"],
         block_kv=config.flash_block_sizes["block_kv"],
@@ -523,7 +512,6 @@
         block_q_dq=value_or_none(config.flash_block_sizes, "block_q_dq"),
         block_kv_dq=value_or_none(config.flash_block_sizes, "block_kv_dq"),
         use_fused_bwd_kernel=value_or_none(config.flash_block_sizes, "use_fused_bwd_kernel"),
->>>>>>> d843dc02
     )
   return flash_block_sizes
 
