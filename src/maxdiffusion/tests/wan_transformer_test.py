"""
 Copyright 2025 Google LLC

 Licensed under the Apache License, Version 2.0 (the "License");
 you may not use this file except in compliance with the License.
 You may obtain a copy of the License at

      https://www.apache.org/licenses/LICENSE-2.0

 Unless required by applicable law or agreed to in writing, software
 distributed under the License is distributed on an "AS IS" BASIS,
 WITHOUT WARRANTIES OR CONDITIONS OF ANY KIND, either express or implied.
 See the License for the specific language governing permissions and
 limitations under the License.
 """

import os
import jax
import jax.numpy as jnp
import pytest
import unittest
from unittest.mock import Mock, patch, call
from absl.testing import absltest
from flax import nnx
from jax.sharding import Mesh

from .. import pyconfig
from ..max_utils import (create_device_mesh, get_flash_block_sizes)
from ..models.wan.transformers.transformer_wan import (
    WanRotaryPosEmbed,
    WanTimeTextImageEmbedding,
    WanTransformerBlock,
    WanModel,
)
from ..models.embeddings_flax import NNXTimestepEmbedding, NNXPixArtAlphaTextProjection
from ..models.normalization_flax import FP32LayerNorm
from ..models.attention_flax import FlaxWanAttention
from maxdiffusion.pyconfig import HyperParameters
from maxdiffusion.pipelines.wan.wan_pipeline import WanPipeline
import qwix
import flax

flax.config.update("flax_always_shard_variable", False)
RealQtRule = qwix.QtRule


IN_GITHUB_ACTIONS = os.getenv("GITHUB_ACTIONS") == "true"

THIS_DIR = os.path.dirname(os.path.abspath(__file__))


class WanTransformerTest(unittest.TestCase):

  def setUp(self):
    WanTransformerTest.dummy_data = {}

  def test_rotary_pos_embed(self):
    batch_size = 1
    channels = 16
    frames = 21
    height = 90
    width = 160
    hidden_states_shape = (batch_size, frames, height, width, channels)
    dummy_hidden_states = jnp.ones(hidden_states_shape)
    wan_rot_embed = WanRotaryPosEmbed(attention_head_dim=128, patch_size=[1, 2, 2], max_seq_len=1024)
    dummy_output = wan_rot_embed(dummy_hidden_states)
    assert dummy_output.shape == (1, 1, 75600, 64)

  def test_nnx_pixart_alpha_text_projection(self):
    key = jax.random.key(0)
    rngs = nnx.Rngs(key)
    dummy_caption = jnp.ones((1, 512, 4096))
    layer = NNXPixArtAlphaTextProjection(rngs=rngs, in_features=4096, hidden_size=5120)
    dummy_output = layer(dummy_caption)
    dummy_output.shape == (1, 512, 5120)

  def test_nnx_timestep_embedding(self):
    key = jax.random.key(0)
    rngs = nnx.Rngs(key)

    dummy_sample = jnp.ones((1, 256))
    layer = NNXTimestepEmbedding(rngs=rngs, in_channels=256, time_embed_dim=5120)
    dummy_output = layer(dummy_sample)
    assert dummy_output.shape == (1, 5120)

  def test_fp32_layer_norm(self):
    key = jax.random.key(0)
    rngs = nnx.Rngs(key)
    batch_size = 1
    dummy_hidden_states = jnp.ones((batch_size, 75600, 5120))
    # expected same output shape with same dtype
    layer = FP32LayerNorm(rngs=rngs, dim=5120, eps=1e-6, elementwise_affine=False)
    dummy_output = layer(dummy_hidden_states)
    assert dummy_output.shape == dummy_hidden_states.shape

  @pytest.mark.skipif(IN_GITHUB_ACTIONS, reason="Don't run smoke tests on Github Actions")
  def test_wan_time_text_embedding(self):
    key = jax.random.key(0)
    rngs = nnx.Rngs(key)
    batch_size = 1
    dim = 5120
    time_freq_dim = 256
    time_proj_dim = 30720
    text_embed_dim = 4096
    layer = WanTimeTextImageEmbedding(
        rngs=rngs, dim=dim, time_freq_dim=time_freq_dim, time_proj_dim=time_proj_dim, text_embed_dim=text_embed_dim
    )

    dummy_timestep = jnp.ones(batch_size)

    encoder_hidden_states_shape = (batch_size, time_freq_dim * 2, text_embed_dim)
    dummy_encoder_hidden_states = jnp.ones(encoder_hidden_states_shape)
    temb, timestep_proj, encoder_hidden_states, encoder_hidden_states_image = layer(
        dummy_timestep, dummy_encoder_hidden_states
    )
    assert temb.shape == (batch_size, dim)
    assert timestep_proj.shape == (batch_size, time_proj_dim)
    assert encoder_hidden_states.shape == (batch_size, time_freq_dim * 2, dim)

  def test_wan_block(self):
    key = jax.random.key(0)
    rngs = nnx.Rngs(key)
    pyconfig.initialize(
        [
            None,
            os.path.join(THIS_DIR, "..", "configs", "base_wan_14b.yml"),
        ],
        unittest=True,
    )
    config = pyconfig.config

    devices_array = create_device_mesh(config)

    flash_block_sizes = get_flash_block_sizes(config)

    mesh = Mesh(devices_array, config.mesh_axes)

    dim = 5120
    ffn_dim = 13824
    num_heads = 40
    qk_norm = "rms_norm_across_heads"
    cross_attn_norm = True
    eps = 1e-6

    batch_size = 1
    channels = 16
    frames = 21
    height = 90
    width = 160
    hidden_dim = 75600

    # for rotary post embed.
    hidden_states_shape = (batch_size, frames, height, width, channels)
    dummy_hidden_states = jnp.ones(hidden_states_shape)

    wan_rot_embed = WanRotaryPosEmbed(attention_head_dim=128, patch_size=[1, 2, 2], max_seq_len=1024)
    dummy_rotary_emb = wan_rot_embed(dummy_hidden_states)
    assert dummy_rotary_emb.shape == (batch_size, 1, hidden_dim, 64)

    # for transformer block
    dummy_hidden_states = jnp.ones((batch_size, hidden_dim, dim))

    dummy_encoder_hidden_states = jnp.ones((batch_size, 512, dim))

    dummy_temb = jnp.ones((batch_size, 6, dim))
    with mesh, nn_partitioning.axis_rules(self.config.logical_axis_rules):
      wan_block = WanTransformerBlock(
          rngs=rngs,
          dim=dim,
          ffn_dim=ffn_dim,
          num_heads=num_heads,
          qk_norm=qk_norm,
          cross_attn_norm=cross_attn_norm,
          eps=eps,
          attention="flash",
          mesh=mesh,
          flash_block_sizes=flash_block_sizes,
      )
      dummy_output = wan_block(dummy_hidden_states, dummy_encoder_hidden_states, dummy_temb, dummy_rotary_emb)
    assert dummy_output.shape == dummy_hidden_states.shape

  def test_wan_attention(self):
    pyconfig.initialize(
        [
            None,
            os.path.join(THIS_DIR, "..", "configs", "base_wan_14b.yml"),
        ],
        unittest=True,
    )
    config = pyconfig.config

    batch_size = 1
    channels = 16
    frames = 21
    height = 90
    width = 160
    hidden_states_shape = (batch_size, frames, height, width, channels)
    dummy_hidden_states = jnp.ones(hidden_states_shape)
    wan_rot_embed = WanRotaryPosEmbed(attention_head_dim=128, patch_size=[1, 2, 2], max_seq_len=1024)
    dummy_rotary_emb = wan_rot_embed(dummy_hidden_states)

    key = jax.random.key(0)
    rngs = nnx.Rngs(key)
    devices_array = create_device_mesh(config)

    flash_block_sizes = get_flash_block_sizes(config)

    mesh = Mesh(devices_array, config.mesh_axes)
    batch_size = 1
    query_dim = 5120
    with mesh, nn_partitioning.axis_rules(self.config.logical_axis_rules):
      attention = FlaxWanAttention(
          rngs=rngs,
          query_dim=query_dim,
          heads=40,
          dim_head=128,
          attention_kernel="flash",
          mesh=mesh,
          flash_block_sizes=flash_block_sizes,
      )
<<<<<<< HEAD
      config = pyconfig.config
      batch_size = 1
      channels = 16
      frames = 21
      height = 90
      width = 160
      hidden_states_shape = (batch_size, frames, height, width, channels)
      dummy_hidden_states = jnp.ones(hidden_states_shape)
      wan_rot_embed = WanRotaryPosEmbed(attention_head_dim=128, patch_size=[1, 2, 2], max_seq_len=1024)
      dummy_rotary_emb = wan_rot_embed(dummy_hidden_states)

    key = jax.random.key(0)
    rngs = nnx.Rngs(key)
    devices_array = create_device_mesh(config)

    flash_block_sizes = get_flash_block_sizes(config)

    mesh = Mesh(devices_array, config.mesh_axes)
    batch_size = 1
    query_dim = 5120
    attention = FlaxWanAttention(
        rngs=rngs,
        query_dim=query_dim,
        heads=40,
        dim_head=128,
        attention_kernel="flash",
        mesh=mesh,
        flash_block_sizes=flash_block_sizes,
    )

    dummy_hidden_states_shape = (batch_size, 75600, query_dim)

    dummy_hidden_states = jnp.ones(dummy_hidden_states_shape)
    dummy_encoder_hidden_states = jnp.ones(dummy_hidden_states_shape)
    with mesh:
      dummy_output = attention(
          hidden_states=dummy_hidden_states, encoder_hidden_states=dummy_encoder_hidden_states, rotary_emb=dummy_rotary_emb
      )
    assert dummy_output.shape == dummy_hidden_states_shape

    # dot product
    try:
      attention = FlaxWanAttention(
          rngs=rngs,
          query_dim=query_dim,
          heads=40,
          dim_head=128,
          attention_kernel="dot_product",
          split_head_dim=True,
          mesh=mesh,
          flash_block_sizes=flash_block_sizes,
      )
    except NotImplementedError:
      pass
=======
      dummy_hidden_states_shape = (batch_size, 75600, query_dim)

      dummy_hidden_states = jnp.ones(dummy_hidden_states_shape)
      dummy_encoder_hidden_states = jnp.ones(dummy_hidden_states_shape)
      dummy_output = attention(
          hidden_states=dummy_hidden_states, encoder_hidden_states=dummy_encoder_hidden_states, rotary_emb=dummy_rotary_emb
      )
      assert dummy_output.shape == dummy_hidden_states_shape

      # dot product
      try:
        attention = FlaxWanAttention(
            rngs=rngs,
            query_dim=query_dim,
            heads=40,
            dim_head=128,
            attention_kernel="dot_product",
            split_head_dim=True,
            mesh=mesh,
            flash_block_sizes=flash_block_sizes,
        )
      except NotImplementedError:
        pass
>>>>>>> 503e9d65

  @pytest.mark.skipif(IN_GITHUB_ACTIONS, reason="Don't run smoke tests on Github Actions")
  def test_wan_model(self):
    pyconfig.initialize(
        [
            None,
            os.path.join(THIS_DIR, "..", "configs", "base_wan_14b.yml"),
        ],
        unittest=True,
    )
    config = pyconfig.config

    batch_size = 1
    channels = 16
    frames = 1
    height = 90
    width = 160
    hidden_states_shape = (batch_size, channels, frames, height, width)
    dummy_hidden_states = jnp.ones(hidden_states_shape)

    key = jax.random.key(0)
    rngs = nnx.Rngs(key)
    devices_array = create_device_mesh(config)

    flash_block_sizes = get_flash_block_sizes(config)

    mesh = Mesh(devices_array, config.mesh_axes)
    batch_size = 1
    num_layers = 1
    wan_model = WanModel(rngs=rngs, attention="flash", mesh=mesh, flash_block_sizes=flash_block_sizes, num_layers=num_layers)

    dummy_timestep = jnp.ones((batch_size))
    dummy_encoder_hidden_states = jnp.ones((batch_size, 512, 4096))
    with mesh:
      dummy_output = wan_model(
          hidden_states=dummy_hidden_states, timestep=dummy_timestep, encoder_hidden_states=dummy_encoder_hidden_states
      )
    assert dummy_output.shape == hidden_states_shape

  @patch("maxdiffusion.pipelines.wan.wan_pipeline.qwix.QtRule")
  def test_get_qt_provider(self, mock_qt_rule):
    """
    Tests the provider logic for all config branches.
    """

    def create_real_rule_instance(*args, **kwargs):
      return RealQtRule(*args, **kwargs)

    mock_qt_rule.side_effect = create_real_rule_instance

    # Case 1: Quantization disabled
    config_disabled = Mock(spec=HyperParameters)
    config_disabled.use_qwix_quantization = False
    self.assertIsNone(WanPipeline.get_qt_provider(config_disabled))

    # Case 2: Quantization enabled, type 'int8'
    config_int8 = Mock(spec=HyperParameters)
    config_int8.use_qwix_quantization = True
    config_int8.quantization = "int8"
    config_int8.qwix_module_path = ".*"
    provider_int8 = WanPipeline.get_qt_provider(config_int8)
    self.assertIsNotNone(provider_int8)
    mock_qt_rule.assert_called_once_with(
        module_path=".*",
        weight_qtype=jnp.int8,
        act_qtype=jnp.int8,
        op_names=("dot_general", "einsum", "conv_general_dilated"),
    )

    # Case 3: Quantization enabled, type 'fp8'
    mock_qt_rule.reset_mock()
    config_fp8 = Mock(spec=HyperParameters)
    config_fp8.use_qwix_quantization = True
    config_fp8.quantization = "fp8"
    config_fp8.qwix_module_path = ".*"
    provider_fp8 = WanPipeline.get_qt_provider(config_fp8)
    self.assertIsNotNone(provider_fp8)
    mock_qt_rule.assert_called_once_with(
        module_path=".*",
        weight_qtype=jnp.float8_e4m3fn,
        act_qtype=jnp.float8_e4m3fn,
        op_names=("dot_general", "einsum", "conv_general_dilated"),
    )

    # Case 4: Quantization enabled, type 'fp8_full'
    mock_qt_rule.reset_mock()
    config_fp8_full = Mock(spec=HyperParameters)
    config_fp8_full.use_qwix_quantization = True
    config_fp8_full.quantization = "fp8_full"
    config_fp8_full.quantization_calibration_method = "absmax"
    config_fp8_full.qwix_module_path = ".*"
    provider_fp8_full = WanPipeline.get_qt_provider(config_fp8_full)
    self.assertIsNotNone(provider_fp8_full)
    expected_calls = [
        call(
            module_path=".*",  # Apply to all modules
            weight_qtype=jnp.float8_e4m3fn,
            act_qtype=jnp.float8_e4m3fn,
            bwd_qtype=jnp.float8_e5m2,
            disable_channelwise_axes=True,  # per_tensor calibration
            weight_calibration_method=config_fp8_full.quantization_calibration_method,
            act_calibration_method=config_fp8_full.quantization_calibration_method,
            bwd_calibration_method=config_fp8_full.quantization_calibration_method,
            op_names=("dot_general", "einsum"),
        ),
        call(
            module_path=".*",  # Apply to all modules
            weight_qtype=jnp.float8_e4m3fn,
            act_qtype=jnp.float8_e4m3fn,
            bwd_qtype=jnp.float8_e4m3fn,
            disable_channelwise_axes=True,  # per_tensor calibration
            weight_calibration_method=config_fp8_full.quantization_calibration_method,
            act_calibration_method=config_fp8_full.quantization_calibration_method,
            bwd_calibration_method=config_fp8_full.quantization_calibration_method,
            op_names=("conv_general_dilated"),
        ),
    ]
    mock_qt_rule.assert_has_calls(expected_calls, any_order=True)

    # Case 5: Invalid quantization type
    config_invalid = Mock(spec=HyperParameters)
    config_invalid.use_qwix_quantization = True
    config_invalid.quantization = "invalid_type"
    self.assertIsNone(WanPipeline.get_qt_provider(config_invalid))

  # To test quantize_transformer, we patch its external dependencies
  @patch("maxdiffusion.pipelines.wan.wan_pipeline.qwix.quantize_model")
  @patch("maxdiffusion.pipelines.wan.wan_pipeline.get_dummy_wan_inputs")
  def test_quantize_transformer_enabled(self, mock_get_dummy_inputs, mock_quantize_model):
    """
    Tests that quantize_transformer calls qwix when quantization is enabled.
    """
    # Setup Mocks
    mock_config = Mock(spec=HyperParameters)
    mock_config.use_qwix_quantization = True
    mock_config.quantization = "fp8_full"
    mock_config.qwix_module_path = ".*"
    mock_config.per_device_batch_size = 1
    mock_config.quantization_calibration_method = "absmax"

    mock_model = Mock(spec=WanModel)
    mock_pipeline = Mock()
    mock_mesh = Mock()
    mock_mesh.__enter__ = Mock(return_value=None)
    mock_mesh.__exit__ = Mock(return_value=None)

    # Mock the return values of dependencies
    mock_get_dummy_inputs.return_value = (Mock(), Mock(), Mock())
    mock_quantized_model_obj = Mock(spec=WanModel)
    mock_quantize_model.return_value = mock_quantized_model_obj

    # Call the method under test
    result = WanPipeline.quantize_transformer(mock_config, mock_model, mock_pipeline, mock_mesh)

    # Assertions
    mock_get_dummy_inputs.assert_called_once()
    mock_quantize_model.assert_called_once()
    # Check that the model returned is the new quantized model
    self.assertIs(result, mock_quantized_model_obj)

  @patch("maxdiffusion.pipelines.wan.wan_pipeline.qwix.quantize_model")
  def test_quantize_transformer_disabled(self, mock_quantize_model):
    """
    Tests that quantize_transformer is skipped when quantization is disabled.
    """
    # Setup Mocks
    mock_config = Mock(spec=HyperParameters)
    mock_config.use_qwix_quantization = False  # Main condition for this test

    mock_model = Mock(spec=WanModel)

    # Call the method under test
    result = WanPipeline.quantize_transformer(mock_config, mock_model, Mock(), Mock())

    # Assertions
    mock_quantize_model.assert_not_called()
    # Check that the model returned is the original model instance
    self.assertIs(result, mock_model)


if __name__ == "__main__":
  absltest.main()<|MERGE_RESOLUTION|>--- conflicted
+++ resolved
@@ -163,19 +163,20 @@
     dummy_encoder_hidden_states = jnp.ones((batch_size, 512, dim))
 
     dummy_temb = jnp.ones((batch_size, 6, dim))
-    with mesh, nn_partitioning.axis_rules(self.config.logical_axis_rules):
-      wan_block = WanTransformerBlock(
-          rngs=rngs,
-          dim=dim,
-          ffn_dim=ffn_dim,
-          num_heads=num_heads,
-          qk_norm=qk_norm,
-          cross_attn_norm=cross_attn_norm,
-          eps=eps,
-          attention="flash",
-          mesh=mesh,
-          flash_block_sizes=flash_block_sizes,
-      )
+
+    wan_block = WanTransformerBlock(
+        rngs=rngs,
+        dim=dim,
+        ffn_dim=ffn_dim,
+        num_heads=num_heads,
+        qk_norm=qk_norm,
+        cross_attn_norm=cross_attn_norm,
+        eps=eps,
+        attention="flash",
+        mesh=mesh,
+        flash_block_sizes=flash_block_sizes,
+    )
+    with mesh:
       dummy_output = wan_block(dummy_hidden_states, dummy_encoder_hidden_states, dummy_temb, dummy_rotary_emb)
     assert dummy_output.shape == dummy_hidden_states.shape
 
@@ -198,37 +199,6 @@
     dummy_hidden_states = jnp.ones(hidden_states_shape)
     wan_rot_embed = WanRotaryPosEmbed(attention_head_dim=128, patch_size=[1, 2, 2], max_seq_len=1024)
     dummy_rotary_emb = wan_rot_embed(dummy_hidden_states)
-
-    key = jax.random.key(0)
-    rngs = nnx.Rngs(key)
-    devices_array = create_device_mesh(config)
-
-    flash_block_sizes = get_flash_block_sizes(config)
-
-    mesh = Mesh(devices_array, config.mesh_axes)
-    batch_size = 1
-    query_dim = 5120
-    with mesh, nn_partitioning.axis_rules(self.config.logical_axis_rules):
-      attention = FlaxWanAttention(
-          rngs=rngs,
-          query_dim=query_dim,
-          heads=40,
-          dim_head=128,
-          attention_kernel="flash",
-          mesh=mesh,
-          flash_block_sizes=flash_block_sizes,
-      )
-<<<<<<< HEAD
-      config = pyconfig.config
-      batch_size = 1
-      channels = 16
-      frames = 21
-      height = 90
-      width = 160
-      hidden_states_shape = (batch_size, frames, height, width, channels)
-      dummy_hidden_states = jnp.ones(hidden_states_shape)
-      wan_rot_embed = WanRotaryPosEmbed(attention_head_dim=128, patch_size=[1, 2, 2], max_seq_len=1024)
-      dummy_rotary_emb = wan_rot_embed(dummy_hidden_states)
 
     key = jax.random.key(0)
     rngs = nnx.Rngs(key)
@@ -273,31 +243,6 @@
       )
     except NotImplementedError:
       pass
-=======
-      dummy_hidden_states_shape = (batch_size, 75600, query_dim)
-
-      dummy_hidden_states = jnp.ones(dummy_hidden_states_shape)
-      dummy_encoder_hidden_states = jnp.ones(dummy_hidden_states_shape)
-      dummy_output = attention(
-          hidden_states=dummy_hidden_states, encoder_hidden_states=dummy_encoder_hidden_states, rotary_emb=dummy_rotary_emb
-      )
-      assert dummy_output.shape == dummy_hidden_states_shape
-
-      # dot product
-      try:
-        attention = FlaxWanAttention(
-            rngs=rngs,
-            query_dim=query_dim,
-            heads=40,
-            dim_head=128,
-            attention_kernel="dot_product",
-            split_head_dim=True,
-            mesh=mesh,
-            flash_block_sizes=flash_block_sizes,
-        )
-      except NotImplementedError:
-        pass
->>>>>>> 503e9d65
 
   @pytest.mark.skipif(IN_GITHUB_ACTIONS, reason="Don't run smoke tests on Github Actions")
   def test_wan_model(self):
