"""
 Copyright 2025 Google LLC

 Licensed under the Apache License, Version 2.0 (the "License");
 you may not use this file except in compliance with the License.
 You may obtain a copy of the License at

      https://www.apache.org/licenses/LICENSE-2.0

 Unless required by applicable law or agreed to in writing, software
 distributed under the License is distributed on an "AS IS" BASIS,
 WITHOUT WARRANTIES OR CONDITIONS OF ANY KIND, either express or implied.
 See the License for the specific language governing permissions and
 limitations under the License.
 """
<<<<<<< HEAD

from qwix import QtProvider
=======
>>>>>>> c44f0e5f
import os
import jax
import jax.numpy as jnp
import pytest
import unittest
from unittest.mock import Mock, patch
from absl.testing import absltest
from flax import nnx
from jax.sharding import Mesh

from .. import pyconfig
from ..max_utils import (create_device_mesh, get_flash_block_sizes)
from ..models.wan.transformers.transformer_wan import (
    WanRotaryPosEmbed,
    WanTimeTextImageEmbedding,
    WanTransformerBlock,
    WanModel,
)
from ..models.embeddings_flax import NNXTimestepEmbedding, NNXPixArtAlphaTextProjection
from ..models.normalization_flax import FP32LayerNorm
from ..models.attention_flax import FlaxWanAttention
from maxdiffusion.pyconfig import HyperParameters
from maxdiffusion.pipelines.wan.wan_pipeline import WanPipeline


IN_GITHUB_ACTIONS = os.getenv("GITHUB_ACTIONS") == "true"

THIS_DIR = os.path.dirname(os.path.abspath(__file__))


class WanTransformerTest(unittest.TestCase):

  def setUp(self):
    WanTransformerTest.dummy_data = {}

  def test_rotary_pos_embed(self):
    batch_size = 1
    channels = 16
    frames = 21
    height = 90
    width = 160
    hidden_states_shape = (batch_size, frames, height, width, channels)
    dummy_hidden_states = jnp.ones(hidden_states_shape)
    wan_rot_embed = WanRotaryPosEmbed(attention_head_dim=128, patch_size=[1, 2, 2], max_seq_len=1024)
    dummy_output = wan_rot_embed(dummy_hidden_states)
    assert dummy_output.shape == (1, 1, 75600, 64)

  def test_nnx_pixart_alpha_text_projection(self):
    key = jax.random.key(0)
    rngs = nnx.Rngs(key)
    dummy_caption = jnp.ones((1, 512, 4096))
    layer = NNXPixArtAlphaTextProjection(rngs=rngs, in_features=4096, hidden_size=5120)
    dummy_output = layer(dummy_caption)
    dummy_output.shape == (1, 512, 5120)

  def test_nnx_timestep_embedding(self):
    key = jax.random.key(0)
    rngs = nnx.Rngs(key)

    dummy_sample = jnp.ones((1, 256))
    layer = NNXTimestepEmbedding(rngs=rngs, in_channels=256, time_embed_dim=5120)
    dummy_output = layer(dummy_sample)
    assert dummy_output.shape == (1, 5120)

  def test_fp32_layer_norm(self):
    key = jax.random.key(0)
    rngs = nnx.Rngs(key)
    batch_size = 1
    dummy_hidden_states = jnp.ones((batch_size, 75600, 5120))
    # expected same output shape with same dtype
    layer = FP32LayerNorm(rngs=rngs, dim=5120, eps=1e-6, elementwise_affine=False)
    dummy_output = layer(dummy_hidden_states)
    assert dummy_output.shape == dummy_hidden_states.shape

  @pytest.mark.skipif(IN_GITHUB_ACTIONS, reason="Don't run smoke tests on Github Actions")
  def test_wan_time_text_embedding(self):
    key = jax.random.key(0)
    rngs = nnx.Rngs(key)
    batch_size = 1
    dim = 5120
    time_freq_dim = 256
    time_proj_dim = 30720
    text_embed_dim = 4096
    layer = WanTimeTextImageEmbedding(
        rngs=rngs, dim=dim, time_freq_dim=time_freq_dim, time_proj_dim=time_proj_dim, text_embed_dim=text_embed_dim
    )

    dummy_timestep = jnp.ones(batch_size)

    encoder_hidden_states_shape = (batch_size, time_freq_dim * 2, text_embed_dim)
    dummy_encoder_hidden_states = jnp.ones(encoder_hidden_states_shape)
    temb, timestep_proj, encoder_hidden_states, encoder_hidden_states_image = layer(
        dummy_timestep, dummy_encoder_hidden_states
    )
    assert temb.shape == (batch_size, dim)
    assert timestep_proj.shape == (batch_size, time_proj_dim)
    assert encoder_hidden_states.shape == (batch_size, time_freq_dim * 2, dim)

  def test_wan_block(self):
    key = jax.random.key(0)
    rngs = nnx.Rngs(key)
    pyconfig.initialize(
        [
            None,
            os.path.join(THIS_DIR, "..", "configs", "base_wan_14b.yml"),
        ],
        unittest=True,
    )
    config = pyconfig.config

    devices_array = create_device_mesh(config)

    flash_block_sizes = get_flash_block_sizes(config)

    mesh = Mesh(devices_array, config.mesh_axes)

    dim = 5120
    ffn_dim = 13824
    num_heads = 40
    qk_norm = "rms_norm_across_heads"
    cross_attn_norm = True
    eps = 1e-6

    batch_size = 1
    channels = 16
    frames = 21
    height = 90
    width = 160
    hidden_dim = 75600

    # for rotary post embed.
    hidden_states_shape = (batch_size, frames, height, width, channels)
    dummy_hidden_states = jnp.ones(hidden_states_shape)

    wan_rot_embed = WanRotaryPosEmbed(attention_head_dim=128, patch_size=[1, 2, 2], max_seq_len=1024)
    dummy_rotary_emb = wan_rot_embed(dummy_hidden_states)
    assert dummy_rotary_emb.shape == (batch_size, 1, hidden_dim, 64)

    # for transformer block
    dummy_hidden_states = jnp.ones((batch_size, hidden_dim, dim))

    dummy_encoder_hidden_states = jnp.ones((batch_size, 512, dim))

    dummy_temb = jnp.ones((batch_size, 6, dim))

    wan_block = WanTransformerBlock(
        rngs=rngs,
        dim=dim,
        ffn_dim=ffn_dim,
        num_heads=num_heads,
        qk_norm=qk_norm,
        cross_attn_norm=cross_attn_norm,
        eps=eps,
        attention="flash",
        mesh=mesh,
        flash_block_sizes=flash_block_sizes,
    )
    with mesh:
      dummy_output = wan_block(dummy_hidden_states, dummy_encoder_hidden_states, dummy_temb, dummy_rotary_emb)
    assert dummy_output.shape == dummy_hidden_states.shape

  def test_wan_attention(self):
    pyconfig.initialize(
        [
            None,
            os.path.join(THIS_DIR, "..", "configs", "base_wan_14b.yml"),
        ],
        unittest=True,
    )
    config = pyconfig.config

    batch_size = 1
    channels = 16
    frames = 21
    height = 90
    width = 160
    hidden_states_shape = (batch_size, frames, height, width, channels)
    dummy_hidden_states = jnp.ones(hidden_states_shape)
    wan_rot_embed = WanRotaryPosEmbed(attention_head_dim=128, patch_size=[1, 2, 2], max_seq_len=1024)
    dummy_rotary_emb = wan_rot_embed(dummy_hidden_states)

    key = jax.random.key(0)
    rngs = nnx.Rngs(key)
    devices_array = create_device_mesh(config)

    flash_block_sizes = get_flash_block_sizes(config)

    mesh = Mesh(devices_array, config.mesh_axes)
    batch_size = 1
    query_dim = 5120
    attention = FlaxWanAttention(
        rngs=rngs,
        query_dim=query_dim,
        heads=40,
        dim_head=128,
        attention_kernel="flash",
        mesh=mesh,
        flash_block_sizes=flash_block_sizes,
    )

    dummy_hidden_states_shape = (batch_size, 75600, query_dim)

    dummy_hidden_states = jnp.ones(dummy_hidden_states_shape)
    dummy_encoder_hidden_states = jnp.ones(dummy_hidden_states_shape)
    with mesh:
      dummy_output = attention(
          hidden_states=dummy_hidden_states, encoder_hidden_states=dummy_encoder_hidden_states, rotary_emb=dummy_rotary_emb
      )
    assert dummy_output.shape == dummy_hidden_states_shape

    # dot product
    try:
      attention = FlaxWanAttention(
          rngs=rngs,
          query_dim=query_dim,
          heads=40,
          dim_head=128,
          attention_kernel="dot_product",
          split_head_dim=True,
          mesh=mesh,
          flash_block_sizes=flash_block_sizes,
      )
    except NotImplementedError:
      pass

  @pytest.mark.skipif(IN_GITHUB_ACTIONS, reason="Don't run smoke tests on Github Actions")
  def test_wan_model(self):
    pyconfig.initialize(
        [
            None,
            os.path.join(THIS_DIR, "..", "configs", "base_wan_14b.yml"),
        ],
        unittest=True,
    )
    config = pyconfig.config

    batch_size = 1
    channels = 16
    frames = 1
    height = 90
    width = 160
    hidden_states_shape = (batch_size, channels, frames, height, width)
    dummy_hidden_states = jnp.ones(hidden_states_shape)

    key = jax.random.key(0)
    rngs = nnx.Rngs(key)
    devices_array = create_device_mesh(config)

    flash_block_sizes = get_flash_block_sizes(config)

    mesh = Mesh(devices_array, config.mesh_axes)
    batch_size = 1
    num_layers = 1
    wan_model = WanModel(rngs=rngs, attention="flash", mesh=mesh, flash_block_sizes=flash_block_sizes, num_layers=num_layers)

    dummy_timestep = jnp.ones((batch_size))
    dummy_encoder_hidden_states = jnp.ones((batch_size, 512, 4096))
    with mesh:
      dummy_output = wan_model(
          hidden_states=dummy_hidden_states, timestep=dummy_timestep, encoder_hidden_states=dummy_encoder_hidden_states
      )
    assert dummy_output.shape == hidden_states_shape

  @patch('maxdiffusion.pipelines.wan.wan_pipeline.qwix.QtRule')
  def test_get_qt_provider(self, mock_qt_rule):
    """
    Tests the provider logic for all config branches.
    """
    # Case 1: Quantization disabled
    config_disabled = Mock(spec=HyperParameters)
    config_disabled.use_qwix_quantization = False
    self.assertIsNone(WanPipeline.get_qt_provider(config_disabled))

    # Case 2: Quantization enabled, type 'int8'
    config_int8 = Mock(spec=HyperParameters)
    config_int8.use_qwix_quantization = True
    config_int8.quantization = "int8"
<<<<<<< HEAD
    provider_int8: QtProvider = WanPipeline.get_qt_provider(config_int8)
=======
    provider_int8 = WanPipeline.get_qt_provider(config_int8)
>>>>>>> c44f0e5f
    self.assertIsNotNone(provider_int8)
    mock_qt_rule.assert_called_once_with(
      module_path='.*',
      weight_qtype=jnp.int8,
      act_qtype=jnp.int8
    )

    # Case 3: Quantization enabled, type 'fp8'
    mock_qt_rule.reset_mock()
    config_fp8 = Mock(spec=HyperParameters)
    config_fp8.use_qwix_quantization = True
    config_fp8.quantization = "fp8"
    provider_fp8 = WanPipeline.get_qt_provider(config_fp8)
    self.assertIsNotNone(provider_fp8)
<<<<<<< HEAD
    self.assertEqual(provider_fp8.rules[0].kwargs["weight_qtype"], jnp.float8_e4m3fn)
=======
    mock_qt_rule.assert_called_once_with(
      module_path='.*',
      weight_qtype=jnp.float8_e4m3fn,
      act_qtype=jnp.float8_e4m3fn
    )
>>>>>>> c44f0e5f

    # Case 4: Quantization enabled, type 'fp8_full'
    mock_qt_rule.reset_mock()
    config_fp8_full = Mock(spec=HyperParameters)
    config_fp8_full.use_qwix_quantization = True
    config_fp8_full.quantization = "fp8_full"
    config_fp8_full.quantization_calibration_method = "absmax"
    provider_fp8_full = WanPipeline.get_qt_provider(config_fp8_full)
    self.assertIsNotNone(provider_fp8_full)
<<<<<<< HEAD
    self.assertEqual(provider_fp8_full.rules[0].kwargs["bwd_qtype"], jnp.float8_e5m2)
=======
    mock_qt_rule.assert_called_once_with(
      module_path='.*',  # Apply to all modules
      weight_qtype=jnp.float8_e4m3fn,
      act_qtype=jnp.float8_e4m3fn,
      bwd_qtype=jnp.float8_e5m2,
      bwd_use_original_residuals=True,
      disable_channelwise_axes=True, # per_tensor calibration
      weight_calibration_method = config_fp8_full.quantization_calibration_method,
      act_calibration_method = config_fp8_full.quantization_calibration_method,
      bwd_calibration_method = config_fp8_full.quantization_calibration_method,
    )
>>>>>>> c44f0e5f

    # Case 5: Invalid quantization type
    config_invalid = Mock(spec=HyperParameters)
    config_invalid.use_qwix_quantization = True
    config_invalid.quantization = "invalid_type"
    self.assertIsNone(WanPipeline.get_qt_provider(config_invalid))

  # To test quantize_transformer, we patch its external dependencies
  @patch("maxdiffusion.pipelines.wan.wan_pipeline.qwix.quantize_model")
  @patch("maxdiffusion.pipelines.wan.wan_pipeline.get_dummy_wan_inputs")
  def test_quantize_transformer_enabled(self, mock_get_dummy_inputs, mock_quantize_model):
    """
    Tests that quantize_transformer calls qwix when quantization is enabled.
    """
    # Setup Mocks
    mock_config = Mock(spec=HyperParameters)
    mock_config.use_qwix_quantization = True
    mock_config.quantization = "fp8_full"
    mock_config.per_device_batch_size = 1

    mock_model = Mock(spec=WanModel)
    mock_pipeline = Mock()
    mock_mesh = Mock()
    mock_mesh.__enter__ = Mock(return_value=None)
    mock_mesh.__exit__ = Mock(return_value=None)

    # Mock the return values of dependencies
    mock_get_dummy_inputs.return_value = (Mock(), Mock(), Mock())
    mock_quantized_model_obj = Mock(spec=WanModel)
    mock_quantize_model.return_value = mock_quantized_model_obj

    # Call the method under test
    result = WanPipeline.quantize_transformer(mock_config, mock_model, mock_pipeline, mock_mesh)

    # Assertions
    mock_get_dummy_inputs.assert_called_once()
    mock_quantize_model.assert_called_once()
    # Check that the model returned is the new quantized model
    self.assertIs(result, mock_quantized_model_obj)

  @patch("maxdiffusion.pipelines.wan.wan_pipeline.qwix.quantize_model")
  def test_quantize_transformer_disabled(self, mock_quantize_model):
    """
    Tests that quantize_transformer is skipped when quantization is disabled.
    """
    # Setup Mocks
    mock_config = Mock(spec=HyperParameters)
    mock_config.use_qwix_quantization = False  # Main condition for this test

    mock_model = Mock(spec=WanModel)

    # Call the method under test
    result = WanPipeline.quantize_transformer(mock_config, mock_model, Mock(), Mock())

    # Assertions
    mock_quantize_model.assert_not_called()
    # Check that the model returned is the original model instance
    self.assertIs(result, mock_model)


if __name__ == "__main__":
  absltest.main()<|MERGE_RESOLUTION|>--- conflicted
+++ resolved
@@ -13,11 +13,8 @@
  See the License for the specific language governing permissions and
  limitations under the License.
  """
-<<<<<<< HEAD
 
 from qwix import QtProvider
-=======
->>>>>>> c44f0e5f
 import os
 import jax
 import jax.numpy as jnp
@@ -295,11 +292,7 @@
     config_int8 = Mock(spec=HyperParameters)
     config_int8.use_qwix_quantization = True
     config_int8.quantization = "int8"
-<<<<<<< HEAD
     provider_int8: QtProvider = WanPipeline.get_qt_provider(config_int8)
-=======
-    provider_int8 = WanPipeline.get_qt_provider(config_int8)
->>>>>>> c44f0e5f
     self.assertIsNotNone(provider_int8)
     mock_qt_rule.assert_called_once_with(
       module_path='.*',
@@ -314,15 +307,7 @@
     config_fp8.quantization = "fp8"
     provider_fp8 = WanPipeline.get_qt_provider(config_fp8)
     self.assertIsNotNone(provider_fp8)
-<<<<<<< HEAD
     self.assertEqual(provider_fp8.rules[0].kwargs["weight_qtype"], jnp.float8_e4m3fn)
-=======
-    mock_qt_rule.assert_called_once_with(
-      module_path='.*',
-      weight_qtype=jnp.float8_e4m3fn,
-      act_qtype=jnp.float8_e4m3fn
-    )
->>>>>>> c44f0e5f
 
     # Case 4: Quantization enabled, type 'fp8_full'
     mock_qt_rule.reset_mock()
@@ -332,21 +317,7 @@
     config_fp8_full.quantization_calibration_method = "absmax"
     provider_fp8_full = WanPipeline.get_qt_provider(config_fp8_full)
     self.assertIsNotNone(provider_fp8_full)
-<<<<<<< HEAD
     self.assertEqual(provider_fp8_full.rules[0].kwargs["bwd_qtype"], jnp.float8_e5m2)
-=======
-    mock_qt_rule.assert_called_once_with(
-      module_path='.*',  # Apply to all modules
-      weight_qtype=jnp.float8_e4m3fn,
-      act_qtype=jnp.float8_e4m3fn,
-      bwd_qtype=jnp.float8_e5m2,
-      bwd_use_original_residuals=True,
-      disable_channelwise_axes=True, # per_tensor calibration
-      weight_calibration_method = config_fp8_full.quantization_calibration_method,
-      act_calibration_method = config_fp8_full.quantization_calibration_method,
-      bwd_calibration_method = config_fp8_full.quantization_calibration_method,
-    )
->>>>>>> c44f0e5f
 
     # Case 5: Invalid quantization type
     config_invalid = Mock(spec=HyperParameters)
