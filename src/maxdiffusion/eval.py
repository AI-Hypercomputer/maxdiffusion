"""
 Copyright 2024 Google LLC

 Licensed under the Apache License, Version 2.0 (the "License");
 you may not use this file except in compliance with the License.
 You may obtain a copy of the License at

      https://www.apache.org/licenses/LICENSE-2.0

 Unless required by applicable law or agreed to in writing, software
 distributed under the License is distributed on an "AS IS" BASIS,
 WITHOUT WARRANTIES OR CONDITIONS OF ANY KIND, either express or implied.
 See the License for the specific language governing permissions and
 limitations under the License.
 """

from maxdiffusion import generate
import jax
import numpy as np
from jax.experimental.compilation_cache import compilation_cache as cc
from maxdiffusion.metrics.fid import inception
from maxdiffusion.metrics.fid import fid_score
from maxdiffusion.metrics.clip.clip_encoder import CLIPEncoderFlax
from typing import Sequence
from absl import app
from maxdiffusion import pyconfig
import torch
import pandas as pd
from tempfile import TemporaryFile
import pathlib
import os

import jax.numpy as jnp
import flax
import functools

from keras.preprocessing.image import ImageDataGenerator
from tqdm import tqdm
from PIL import Image


def load_captions(file_path):
    captions_df = pd.read_csv(file_path, delimiter='\t', header=0, names=['image_id','id', 'caption'])
    return captions_df

def load_stats(file_path):
    images_data = np.load(file_path)
    sigma = images_data['sigma']
    mu = images_data['mu']
    return sigma, mu

def calculate_clip(images, prompts):
    clip_encoder = CLIPEncoderFlax()
    
    clip_scores = []
    for i in tqdm(range(0, len(images))):
        score = clip_encoder.get_clip_score(prompts[i], images[i])
        clip_scores.append(score)
        
    overall_clip_score = jnp.mean(jnp.stack(clip_scores))
    return np.array(overall_clip_score)

def load_images(path, captions_df):
    images = []
    prompts = []
    for f in tqdm(os.listdir(path)):
        img = Image.open(os.path.join(path, f))
        img_id = f[6:len(f)-4]
        pmt = captions_df.query(f'image_id== {img_id}')['caption'].to_string(index=False)
        images.append(img)
        prompts.append(pmt)
     
    return images, prompts

def eval_scores(config, images_directory=None):
    batch_size = config.per_device_batch_size * jax.device_count() * 10

    #inference happenning here: first generate the images
    if images_directory is None:
        generate.run(config)
        images_directory = config.images_directory

    # calculating CLIP:
    captions_df = load_captions(config.caption_coco_file)
    images, prompts = load_images(images_directory, captions_df)
    
<<<<<<< HEAD
    clip_encoder = CLIPEncoderFlax()
    clip_score = clip_encoder.get_clip_score_batched(prompts, images, batch_size)
    print("clip score is" + str(clip_score))
    
=======
    clip_score = calculate_clip(images, prompts)
>>>>>>> 652a879f

    # calculating FID:
    rng = jax.random.PRNGKey(0)
    
    model = inception.InceptionV3(pretrained=True, transform_input=False)
    params = model.init(rng, jnp.ones((1, 256, 256, 3)))

    apply_fn = jax.jit(functools.partial(model.apply, train=False))
    dataloader_images_directory="/".join(images_directory.split("/")[:-1])
    mu, sigma = fid_score.compute_statistics_with_mmap(dataloader_images_directory, "/tmp/temp.dat", params, apply_fn, batch_size, (299, 299))
    os.makedirs(config.stat_output_directory, exist_ok=True)
    np.savez(os.path.join(config.stat_output_directory, 'stats'), mu=mu, sigma=sigma)
    mu1, sigma1 = fid_score.compute_statistics(config.stat_output_file, params, apply_fn, batch_size,)
    mu2, sigma2 = fid_score.compute_statistics(config.stat_coco_file, params, apply_fn, batch_size,)

    fid = fid_score.compute_frechet_distance(mu1, mu2, sigma1, sigma2, eps=1e-6)
    return clip_score, fid

def main(argv: Sequence[str]) -> None:
    pyconfig.initialize(argv)
    config = pyconfig.config
    clip, fid = eval_scores(config)
    print("clip score is " + str(clip))
    print("fid score is : " + str(fid))

if __name__ == "__main__":
    app.run(main)<|MERGE_RESOLUTION|>--- conflicted
+++ resolved
@@ -49,17 +49,6 @@
     mu = images_data['mu']
     return sigma, mu
 
-def calculate_clip(images, prompts):
-    clip_encoder = CLIPEncoderFlax()
-    
-    clip_scores = []
-    for i in tqdm(range(0, len(images))):
-        score = clip_encoder.get_clip_score(prompts[i], images[i])
-        clip_scores.append(score)
-        
-    overall_clip_score = jnp.mean(jnp.stack(clip_scores))
-    return np.array(overall_clip_score)
-
 def load_images(path, captions_df):
     images = []
     prompts = []
@@ -84,14 +73,8 @@
     captions_df = load_captions(config.caption_coco_file)
     images, prompts = load_images(images_directory, captions_df)
     
-<<<<<<< HEAD
     clip_encoder = CLIPEncoderFlax()
     clip_score = clip_encoder.get_clip_score_batched(prompts, images, batch_size)
-    print("clip score is" + str(clip_score))
-    
-=======
-    clip_score = calculate_clip(images, prompts)
->>>>>>> 652a879f
 
     # calculating FID:
     rng = jax.random.PRNGKey(0)
