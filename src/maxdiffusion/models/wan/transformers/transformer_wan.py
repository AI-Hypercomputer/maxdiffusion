"""
 Copyright 2025 Google LLC

 Licensed under the Apache License, Version 2.0 (the "License");
 you may not use this file except in compliance with the License.
 You may obtain a copy of the License at

      https://www.apache.org/licenses/LICENSE-2.0

 Unless required by applicable law or agreed to in writing, software
 distributed under the License is distributed on an "AS IS" BASIS,
 WITHOUT WARRANTIES OR CONDITIONS OF ANY KIND, either express or implied.
 See the License for the specific language governing permissions and
 limitations under the License.
"""

from typing import Tuple, Optional, Dict, Union, Any
import contextlib
import math
import jax
import jax.numpy as jnp
from jax.sharding import PartitionSpec
from jax.ad_checkpoint import checkpoint_name
from flax import nnx
import flax.linen as nn
import numpy as np
from .... import common_types
from ...modeling_flax_utils import FlaxModelMixin, get_activation
from ....configuration_utils import ConfigMixin, register_to_config
from ...embeddings_flax import (
    get_1d_rotary_pos_embed,
    NNXFlaxTimesteps,
    NNXTimestepEmbedding,
    NNXPixArtAlphaTextProjection,
)
from ...normalization_flax import FP32LayerNorm
from ...attention_flax import FlaxWanAttention
from ...gradient_checkpoint import GradientCheckpointType

BlockSizes = common_types.BlockSizes


def get_frequencies(max_seq_len: int, theta: int, attention_head_dim: int):
  h_dim = w_dim = 2 * (attention_head_dim // 6)
  t_dim = attention_head_dim - h_dim - w_dim
  freqs = []
  for dim in [t_dim, h_dim, w_dim]:
    freq = get_1d_rotary_pos_embed(dim, max_seq_len, theta, freqs_dtype=jnp.float32, use_real=False)
    freqs.append(freq)
  freqs = jnp.concatenate(freqs, axis=1)
  t_size = attention_head_dim // 2 - 2 * (attention_head_dim // 6)
  hw_size = attention_head_dim // 6

  dims = [t_size, hw_size, hw_size]

  # Calculate split indices as a static list of integers
  cumulative_sizes = np.cumsum(dims)
  split_indices = cumulative_sizes[:-1].tolist()
  freqs_split = jnp.split(freqs, split_indices, axis=1)
  return freqs_split


class WanRotaryPosEmbed(nnx.Module):

  def __init__(self, attention_head_dim: int, patch_size: Tuple[int, int, int], max_seq_len: int, theta: float = 10000.0):
    self.attention_head_dim = attention_head_dim
    self.patch_size = patch_size
    self.max_seq_len = max_seq_len
    self.theta = theta

  def __call__(self, hidden_states: jax.Array) -> jax.Array:
    _, num_frames, height, width, _ = hidden_states.shape
    p_t, p_h, p_w = self.patch_size
    ppf, pph, ppw = num_frames // p_t, height // p_h, width // p_w

    freqs_split = get_frequencies(self.max_seq_len, self.theta, self.attention_head_dim)

    freqs_f = jnp.expand_dims(jnp.expand_dims(freqs_split[0][:ppf], axis=1), axis=1)
    freqs_f = jnp.broadcast_to(freqs_f, (ppf, pph, ppw, freqs_split[0].shape[-1]))

    freqs_h = jnp.expand_dims(jnp.expand_dims(freqs_split[1][:pph], axis=0), axis=2)
    freqs_h = jnp.broadcast_to(freqs_h, (ppf, pph, ppw, freqs_split[1].shape[-1]))

    freqs_w = jnp.expand_dims(jnp.expand_dims(freqs_split[2][:ppw], axis=0), axis=1)
    freqs_w = jnp.broadcast_to(freqs_w, (ppf, pph, ppw, freqs_split[2].shape[-1]))

    freqs_concat = jnp.concatenate([freqs_f, freqs_h, freqs_w], axis=-1)
    freqs_final = jnp.reshape(freqs_concat, (1, 1, ppf * pph * ppw, -1))
    return freqs_final


class WanTimeTextImageEmbedding(nnx.Module):

  def __init__(
      self,
      rngs: nnx.Rngs,
      dim: int,
      time_freq_dim: int,
      time_proj_dim: int,
      text_embed_dim: int,
      image_embed_dim: Optional[int] = None,
      pos_embed_seq_len: Optional[int] = None,
      dtype: jnp.dtype = jnp.float32,
      weights_dtype: jnp.dtype = jnp.float32,
      precision: jax.lax.Precision = None,
  ):
    self.timesteps_proj = NNXFlaxTimesteps(dim=time_freq_dim, flip_sin_to_cos=True, freq_shift=0)
    self.time_embedder = NNXTimestepEmbedding(
        rngs=rngs,
        in_channels=time_freq_dim,
        time_embed_dim=dim,
        dtype=dtype,
        weights_dtype=weights_dtype,
        precision=precision,
    )
    self.act_fn = get_activation("silu")
    self.time_proj = nnx.Linear(
        rngs=rngs,
        in_features=dim,
        out_features=time_proj_dim,
        dtype=jnp.float32,
        param_dtype=weights_dtype,
        precision=precision,
        kernel_init=nnx.with_partitioning(
            nnx.initializers.xavier_uniform(),
            (
                "embed",
                "mlp",
            ),
        ),
        bias_init=nnx.with_partitioning(nnx.initializers.zeros, ("mlp",)),
    )
    self.text_embedder = NNXPixArtAlphaTextProjection(
        rngs=rngs,
        in_features=text_embed_dim,
        hidden_size=dim,
        act_fn="gelu_tanh",
    )

  def __call__(
      self, timestep: jax.Array, encoder_hidden_states: jax.Array, encoder_hidden_states_image: Optional[jax.Array] = None
  ):
    timestep = self.timesteps_proj(timestep)
    temb = self.time_embedder(timestep)
    with jax.named_scope("time_proj"):
      timestep_proj = self.time_proj(self.act_fn(temb))

    encoder_hidden_states = self.text_embedder(encoder_hidden_states)
    if encoder_hidden_states_image is not None:
      raise NotImplementedError("currently img2vid is not supported")
    return temb, timestep_proj, encoder_hidden_states, encoder_hidden_states_image


class ApproximateGELU(nnx.Module):
  r"""
  The approximate form of the Gaussian Error Linear Unit (GELU). For more details, see section 2 of this
  [paper](https://arxiv.org/abs/1606.08415).
  """

  def __init__(
      self,
      rngs: nnx.Rngs,
      dim_in: int,
      dim_out: int,
      bias: bool,
      dtype: jnp.dtype = jnp.float32,
      weights_dtype: jnp.dtype = jnp.float32,
      precision: jax.lax.Precision = None,
  ):
    self.proj = nnx.Linear(
        rngs=rngs,
        in_features=dim_in,
        out_features=dim_out,
        use_bias=bias,
        dtype=dtype,
        param_dtype=weights_dtype,
        precision=precision,
        kernel_init=nnx.with_partitioning(
            nnx.initializers.xavier_uniform(),
            (
                "mlp",
                "embed",
            ),
        ),
        bias_init=nnx.with_partitioning(nnx.initializers.zeros, ("embed",)),
    )

  def __call__(self, x: jax.Array) -> jax.Array:
    with jax.named_scope("gelu"):
      x = self.proj(x)
    return nnx.gelu(x)


class WanFeedForward(nnx.Module):

  def __init__(
      self,
      rngs: nnx.Rngs,
      dim: int,
      dim_out: Optional[int] = None,
      mult: int = 4,
      dropout: float = 0.0,
      activation_fn: str = "geglu",
      final_dropout: bool = False,
      inner_dim: int = None,
      bias: bool = True,
      dtype: jnp.dtype = jnp.float32,
      weights_dtype: jnp.dtype = jnp.float32,
      precision: jax.lax.Precision = None,
      enable_jax_named_scopes: bool = False,
  ):
    if inner_dim is None:
      inner_dim = int(dim * mult)
    dim_out = dim_out if dim_out is not None else dim

    self.enable_jax_named_scopes = enable_jax_named_scopes
    self.act_fn = nnx.data(None)
    if activation_fn == "gelu-approximate":
      self.act_fn = ApproximateGELU(
          rngs=rngs, dim_in=dim, dim_out=inner_dim, bias=bias, dtype=dtype, weights_dtype=weights_dtype, precision=precision
      )
    else:
      raise NotImplementedError(f"{activation_fn} is not implemented.")

    self.drop_out = nnx.Dropout(dropout)
    self.proj_out = nnx.Linear(
        rngs=rngs,
        in_features=inner_dim,
        out_features=dim_out,
        use_bias=bias,
        dtype=dtype,
        param_dtype=weights_dtype,
        precision=precision,
        kernel_init=nnx.with_partitioning(
            nnx.initializers.xavier_uniform(),
            (
                "embed",
                "mlp",
            ),
        ),
    )

  def conditional_named_scope(self, name: str):
    """Return a JAX named scope if enabled, otherwise a null context."""
    return jax.named_scope(name) if self.enable_jax_named_scopes else contextlib.nullcontext()

  def __call__(self, hidden_states: jax.Array, deterministic: bool = True, rngs: nnx.Rngs = None) -> jax.Array:
      hidden_states = self.act_fn(hidden_states)  # Output is (4, 75600, 13824)
      hidden_states = checkpoint_name(hidden_states, "ffn_activation")
      hidden_states = self.drop_out(hidden_states, deterministic=deterministic, rngs=rngs)
      with jax.named_scope("proj_out"):
        return self.proj_out(hidden_states)  # output is (4, 75600, 5120)


class WanTransformerBlock(nnx.Module):

  def __init__(
      self,
      rngs: nnx.Rngs,
      dim: int,
      ffn_dim: int,
      num_heads: int,
      qk_norm: str = "rms_norm_across_heads",
      cross_attn_norm: bool = False,
      eps: float = 1e-6,
      # In torch, this is none, so it can be ignored.
      # added_kv_proj_dim: Optional[int] = None,
      flash_min_seq_length: int = 4096,
      flash_block_sizes: BlockSizes = None,
      mesh: jax.sharding.Mesh = None,
      dtype: jnp.dtype = jnp.float32,
      weights_dtype: jnp.dtype = jnp.float32,
      precision: jax.lax.Precision = None,
      attention: str = "dot_product",
      dropout: float = 0.0,
      mask_padding_tokens: bool = True,
      enable_jax_named_scopes: bool = False,
  ):

    self.enable_jax_named_scopes = enable_jax_named_scopes

    # 1. Self-attention
    self.norm1 = FP32LayerNorm(rngs=rngs, dim=dim, eps=eps, elementwise_affine=False)
    self.attn1 = FlaxWanAttention(
        rngs=rngs,
        query_dim=dim,
        heads=num_heads,
        dim_head=dim // num_heads,
        qk_norm=qk_norm,
        eps=eps,
        flash_min_seq_length=flash_min_seq_length,
        flash_block_sizes=flash_block_sizes,
        mesh=mesh,
        dtype=dtype,
        weights_dtype=weights_dtype,
        precision=precision,
        attention_kernel=attention,
        dropout=dropout,
        is_self_attention=True,
        mask_padding_tokens=mask_padding_tokens,
        residual_checkpoint_name="self_attn",
        enable_jax_named_scopes=enable_jax_named_scopes,
    )

    # 1. Cross-attention
    self.attn2 = FlaxWanAttention(
        rngs=rngs,
        query_dim=dim,
        heads=num_heads,
        dim_head=dim // num_heads,
        qk_norm=qk_norm,
        eps=eps,
        flash_min_seq_length=flash_min_seq_length,
        flash_block_sizes=flash_block_sizes,
        mesh=mesh,
        dtype=dtype,
        weights_dtype=weights_dtype,
        precision=precision,
        attention_kernel=attention,
        dropout=dropout,
        is_self_attention=False,
        mask_padding_tokens=mask_padding_tokens,
        residual_checkpoint_name="cross_attn",
        enable_jax_named_scopes=enable_jax_named_scopes,
    )
    assert cross_attn_norm is True
    self.norm2 = FP32LayerNorm(rngs=rngs, dim=dim, eps=eps, elementwise_affine=True)

    # 3. Feed-forward
    self.ffn = WanFeedForward(
        rngs=rngs,
        dim=dim,
        inner_dim=ffn_dim,
        activation_fn="gelu-approximate",
        dtype=dtype,
        weights_dtype=weights_dtype,
        precision=precision,
        dropout=dropout,
        enable_jax_named_scopes=enable_jax_named_scopes,
    )
    self.norm3 = FP32LayerNorm(rngs=rngs, dim=dim, eps=eps, elementwise_affine=False)

    key = rngs.params()
    self.adaln_scale_shift_table = nnx.Param(
        jax.random.normal(key, (1, 6, dim)) / dim**0.5,
    )

  def conditional_named_scope(self, name: str):
    """Return a JAX named scope if enabled, otherwise a null context."""
    return jax.named_scope(name) if self.enable_jax_named_scopes else contextlib.nullcontext()

  def __call__(
      self,
      hidden_states: jax.Array,
      encoder_hidden_states: jax.Array,
      temb: jax.Array,
      rotary_emb: jax.Array,
      deterministic: bool = True,
      rngs: nnx.Rngs = None,
  ):
    with self.conditional_named_scope("transformer_block"):
<<<<<<< HEAD
      with self.conditional_named_scope("adaln"):
        shift_msa, scale_msa, gate_msa, c_shift_msa, c_scale_msa, c_gate_msa = jnp.split(
            (self.adaln_scale_shift_table + temb.astype(jnp.float32)), 6, axis=1
        )
      axis_names = nn.logical_to_mesh_axes(("activation_batch", "activation_length", "activation_heads"))
      hidden_states = jax.lax.with_sharding_constraint(hidden_states, axis_names)
=======
      shift_msa, scale_msa, gate_msa, c_shift_msa, c_scale_msa, c_gate_msa = jnp.split(
          (self.adaln_scale_shift_table + temb.astype(jnp.float32)), 6, axis=1
      )
      hidden_states = jax.lax.with_sharding_constraint(hidden_states, PartitionSpec("data", "fsdp", "tensor"))
>>>>>>> 48362171
      hidden_states = checkpoint_name(hidden_states, "hidden_states")
      axis_names = nn.logical_to_mesh_axes(("activation_batch", "activation_length", "activation_kv"))
      encoder_hidden_states = jax.lax.with_sharding_constraint(encoder_hidden_states, axis_names)

      # 1. Self-attention
      with self.conditional_named_scope("self_attn"):
        with self.conditional_named_scope("self_attn_norm"):
          norm_hidden_states = (self.norm1(hidden_states.astype(jnp.float32)) * (1 + scale_msa) + shift_msa).astype(
              hidden_states.dtype
          )
        with self.conditional_named_scope("self_attn_attn"):
          attn_output = self.attn1(
              hidden_states=norm_hidden_states,
              encoder_hidden_states=norm_hidden_states,
              rotary_emb=rotary_emb,
              deterministic=deterministic,
              rngs=rngs,
          )
        with self.conditional_named_scope("self_attn_residual"):
          hidden_states = (hidden_states.astype(jnp.float32) + attn_output * gate_msa).astype(hidden_states.dtype)

      # 2. Cross-attention
      with self.conditional_named_scope("cross_attn"):
        with self.conditional_named_scope("cross_attn_norm"):
          norm_hidden_states = self.norm2(hidden_states.astype(jnp.float32)).astype(hidden_states.dtype)
        with self.conditional_named_scope("cross_attn_attn"):
          attn_output = self.attn2(
              hidden_states=norm_hidden_states,
              encoder_hidden_states=encoder_hidden_states,
              deterministic=deterministic,
              rngs=rngs,
          )
        with self.conditional_named_scope("cross_attn_residual"):
          hidden_states = hidden_states + attn_output

      # 3. Feed-forward
      with self.conditional_named_scope("mlp"):
        with self.conditional_named_scope("mlp_norm"):
          norm_hidden_states = (self.norm3(hidden_states.astype(jnp.float32)) * (1 + c_scale_msa) + c_shift_msa).astype(
              hidden_states.dtype
          )
        with self.conditional_named_scope("mlp_ffn"):
          ff_output = self.ffn(norm_hidden_states, deterministic=deterministic, rngs=rngs)
        with self.conditional_named_scope("mlp_residual"):
          hidden_states = (hidden_states.astype(jnp.float32) + ff_output.astype(jnp.float32) * c_gate_msa).astype(
              hidden_states.dtype
          )
      return hidden_states


class WanModel(nnx.Module, FlaxModelMixin, ConfigMixin):

  @register_to_config
  def __init__(
      self,
      rngs: nnx.Rngs,
      model_type="t2v",
      patch_size: Tuple[int] = (1, 2, 2),
      num_attention_heads: int = 40,
      attention_head_dim: int = 128,
      in_channels: int = 16,
      out_channels: int = 16,
      text_dim: int = 4096,
      freq_dim: int = 256,
      ffn_dim: int = 13824,
      num_layers: int = 40,
      dropout: float = 0.0,
      cross_attn_norm: bool = True,
      qk_norm: Optional[str] = "rms_norm_across_heads",
      eps: float = 1e-6,
      image_dim: Optional[int] = None,
      added_kv_proj_dim: Optional[int] = None,
      rope_max_seq_len: int = 1024,
      pos_embed_seq_len: Optional[int] = None,
      flash_min_seq_length: int = 4096,
      flash_block_sizes: BlockSizes = None,
      mesh: jax.sharding.Mesh = None,
      dtype: jnp.dtype = jnp.float32,
      weights_dtype: jnp.dtype = jnp.float32,
      precision: jax.lax.Precision = None,
      attention: str = "dot_product",
      remat_policy: str = "None",
      names_which_can_be_saved: list = [],
      names_which_can_be_offloaded: list = [],
      mask_padding_tokens: bool = True,
      scan_layers: bool = True,
      enable_jax_named_scopes: bool = False,
  ):
    inner_dim = num_attention_heads * attention_head_dim
    out_channels = out_channels or in_channels
    self.num_layers = num_layers
    self.scan_layers = scan_layers
    self.enable_jax_named_scopes = enable_jax_named_scopes

    # 1. Patch & position embedding
    self.rope = WanRotaryPosEmbed(attention_head_dim, patch_size, rope_max_seq_len)
    self.patch_embedding = nnx.Conv(
        in_channels,
        inner_dim,
        rngs=rngs,
        kernel_size=patch_size,
        strides=patch_size,
        dtype=dtype,
        param_dtype=weights_dtype,
        precision=precision,
        kernel_init=nnx.with_partitioning(
            nnx.initializers.xavier_uniform(),
            (None, None, None, None, "conv_out"),
        ),
    )

    # 2. Condition embeddings
    # image_embedding_dim=1280 for I2V model
    self.condition_embedder = WanTimeTextImageEmbedding(
        rngs=rngs,
        dim=inner_dim,
        time_freq_dim=freq_dim,
        time_proj_dim=inner_dim * 6,
        text_embed_dim=text_dim,
        image_embed_dim=image_dim,
        pos_embed_seq_len=pos_embed_seq_len,
    )

    # 3. Transformer blocks
    @nnx.split_rngs(splits=num_layers)
    @nnx.vmap(in_axes=0, out_axes=0, transform_metadata={nnx.PARTITION_NAME: "layers_per_stage"})
    def init_block(rngs):
      return WanTransformerBlock(
          rngs=rngs,
          dim=inner_dim,
          ffn_dim=ffn_dim,
          num_heads=num_attention_heads,
          qk_norm=qk_norm,
          cross_attn_norm=cross_attn_norm,
          eps=eps,
          flash_min_seq_length=flash_min_seq_length,
          flash_block_sizes=flash_block_sizes,
          mesh=mesh,
          dtype=dtype,
          weights_dtype=weights_dtype,
          precision=precision,
          attention=attention,
          dropout=dropout,
          mask_padding_tokens=mask_padding_tokens,
          enable_jax_named_scopes=enable_jax_named_scopes,
      )

    self.gradient_checkpoint = GradientCheckpointType.from_str(remat_policy)
    self.names_which_can_be_offloaded = names_which_can_be_offloaded
    self.names_which_can_be_saved = names_which_can_be_saved
    if scan_layers:
      self.blocks = init_block(rngs)
    else:
      blocks = []
      for _ in range(num_layers):
        block = WanTransformerBlock(
            rngs=rngs,
            dim=inner_dim,
            ffn_dim=ffn_dim,
            num_heads=num_attention_heads,
            qk_norm=qk_norm,
            cross_attn_norm=cross_attn_norm,
            eps=eps,
            flash_min_seq_length=flash_min_seq_length,
            flash_block_sizes=flash_block_sizes,
            mesh=mesh,
            dtype=dtype,
            weights_dtype=weights_dtype,
            precision=precision,
            attention=attention,
            enable_jax_named_scopes=enable_jax_named_scopes,
        )
        blocks.append(block)
      self.blocks = nnx.data(blocks)

    self.norm_out = FP32LayerNorm(rngs=rngs, dim=inner_dim, eps=eps, elementwise_affine=False)
    self.proj_out = nnx.Linear(
        rngs=rngs,
        in_features=inner_dim,
        out_features=out_channels * math.prod(patch_size),
        dtype=dtype,
        param_dtype=weights_dtype,
        precision=precision,
        kernel_init=nnx.with_partitioning(nnx.initializers.xavier_uniform(), ("embed", None)),
    )
    key = rngs.params()
    self.scale_shift_table = nnx.Param(
        jax.random.normal(key, (1, 2, inner_dim)) / inner_dim**0.5,
        kernel_init=nnx.with_partitioning(nnx.initializers.xavier_uniform(), (None, None, "embed")),
    )

  def conditional_named_scope(self, name: str):
    """Return a JAX named scope if enabled, otherwise a null context."""
    return jax.named_scope(name) if self.enable_jax_named_scopes else contextlib.nullcontext()

  @jax.named_scope('WanModel')
  def __call__(
      self,
      hidden_states: jax.Array,
      timestep: jax.Array,
      encoder_hidden_states: jax.Array,
      encoder_hidden_states_image: Optional[jax.Array] = None,
      return_dict: bool = True,
      attention_kwargs: Optional[Dict[str, Any]] = None,
      deterministic: bool = True,
      rngs: nnx.Rngs = None,
  ) -> Union[jax.Array, Dict[str, jax.Array]]:
    hidden_states = nn.with_logical_constraint(hidden_states, ("batch", None, None, None, None))
    batch_size, _, num_frames, height, width = hidden_states.shape
    p_t, p_h, p_w = self.config.patch_size
    post_patch_num_frames = num_frames // p_t
    post_patch_height = height // p_h
    post_patch_width = width // p_w

    hidden_states = jnp.transpose(hidden_states, (0, 2, 3, 4, 1))
    with self.conditional_named_scope("rotary_embedding"):
      rotary_emb = self.rope(hidden_states)
    with self.conditional_named_scope("patch_embedding"):
      hidden_states = self.patch_embedding(hidden_states)
      hidden_states = jax.lax.collapse(hidden_states, 1, -1)
    with self.conditional_named_scope("condition_embedder"):
      temb, timestep_proj, encoder_hidden_states, encoder_hidden_states_image = self.condition_embedder(
          timestep, encoder_hidden_states, encoder_hidden_states_image
      )
    timestep_proj = timestep_proj.reshape(timestep_proj.shape[0], 6, -1)

    if encoder_hidden_states_image is not None:
      raise NotImplementedError("img2vid is not yet implemented.")

    if self.scan_layers:

      def scan_fn(carry, block):
        hidden_states_carry, rngs_carry = carry
        hidden_states = block(
            hidden_states_carry, encoder_hidden_states, timestep_proj, rotary_emb, deterministic, rngs_carry
        )
        new_carry = (hidden_states, rngs_carry)
        return new_carry, None

      rematted_block_forward = self.gradient_checkpoint.apply(
          scan_fn, self.names_which_can_be_saved, self.names_which_can_be_offloaded, prevent_cse=not self.scan_layers
      )
      initial_carry = (hidden_states, rngs)
      final_carry, _ = nnx.scan(
          rematted_block_forward,
          length=self.num_layers,
          in_axes=(nnx.Carry, 0),
          out_axes=(nnx.Carry, 0),
      )(initial_carry, self.blocks)

      hidden_states, _ = final_carry
    else:
      for block in self.blocks:

        def layer_forward(hidden_states):
          return block(hidden_states, encoder_hidden_states, timestep_proj, rotary_emb, deterministic, rngs)

        rematted_layer_forward = self.gradient_checkpoint.apply(
            layer_forward, self.names_which_can_be_saved, self.names_which_can_be_offloaded, prevent_cse=not self.scan_layers
        )
        hidden_states = rematted_layer_forward(hidden_states)

    shift, scale = jnp.split(self.scale_shift_table + jnp.expand_dims(temb, axis=1), 2, axis=1)
    hidden_states = (self.norm_out(hidden_states.astype(jnp.float32)) * (1 + scale) + shift).astype(hidden_states.dtype)
    with jax.named_scope("proj_out"):
      hidden_states = self.proj_out(hidden_states)

    hidden_states = hidden_states.reshape(
        batch_size, post_patch_num_frames, post_patch_height, post_patch_width, p_t, p_h, p_w, -1
    )
    hidden_states = jnp.transpose(hidden_states, (0, 7, 1, 4, 2, 5, 3, 6))
    hidden_states = jax.lax.collapse(hidden_states, 6, None)
    hidden_states = jax.lax.collapse(hidden_states, 4, 6)
    hidden_states = jax.lax.collapse(hidden_states, 2, 4)
    return hidden_states<|MERGE_RESOLUTION|>--- conflicted
+++ resolved
@@ -359,19 +359,11 @@
       rngs: nnx.Rngs = None,
   ):
     with self.conditional_named_scope("transformer_block"):
-<<<<<<< HEAD
-      with self.conditional_named_scope("adaln"):
-        shift_msa, scale_msa, gate_msa, c_shift_msa, c_scale_msa, c_gate_msa = jnp.split(
-            (self.adaln_scale_shift_table + temb.astype(jnp.float32)), 6, axis=1
-        )
-      axis_names = nn.logical_to_mesh_axes(("activation_batch", "activation_length", "activation_heads"))
-      hidden_states = jax.lax.with_sharding_constraint(hidden_states, axis_names)
-=======
       shift_msa, scale_msa, gate_msa, c_shift_msa, c_scale_msa, c_gate_msa = jnp.split(
           (self.adaln_scale_shift_table + temb.astype(jnp.float32)), 6, axis=1
       )
-      hidden_states = jax.lax.with_sharding_constraint(hidden_states, PartitionSpec("data", "fsdp", "tensor"))
->>>>>>> 48362171
+      axis_names = nn.logical_to_mesh_axes(("activation_batch", "activation_length", "activation_heads"))
+      hidden_states = jax.lax.with_sharding_constraint(hidden_states, axis_names)
       hidden_states = checkpoint_name(hidden_states, "hidden_states")
       axis_names = nn.logical_to_mesh_axes(("activation_batch", "activation_length", "activation_kv"))
       encoder_hidden_states = jax.lax.with_sharding_constraint(encoder_hidden_states, axis_names)
