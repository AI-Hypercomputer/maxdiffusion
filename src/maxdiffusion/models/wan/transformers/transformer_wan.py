"""
 Copyright 2025 Google LLC

 Licensed under the Apache License, Version 2.0 (the "License");
 you may not use this file except in compliance with the License.
 You may obtain a copy of the License at

      https://www.apache.org/licenses/LICENSE-2.0

 Unless required by applicable law or agreed to in writing, software
 distributed under the License is distributed on an "AS IS" BASIS,
 WITHOUT WARRANTIES OR CONDITIONS OF ANY KIND, either express or implied.
 See the License for the specific language governing permissions and
 limitations under the License.
"""

from typing import Tuple, Optional, Dict, Union, Any
import math
import jax
import jax.numpy as jnp
from jax.sharding import PartitionSpec
from jax.ad_checkpoint import checkpoint_name
from flax import nnx
import flax.linen as nn
import numpy as np
from .... import common_types
from ...modeling_flax_utils import FlaxModelMixin, get_activation
from ....configuration_utils import ConfigMixin, register_to_config
from ...embeddings_flax import (
    get_1d_rotary_pos_embed,
    NNXFlaxTimesteps,
    NNXTimestepEmbedding,
    NNXPixArtAlphaTextProjection,
)
from ...normalization_flax import FP32LayerNorm
from ...attention_flax import FlaxWanAttention
from ...gradient_checkpoint import GradientCheckpointType

BlockSizes = common_types.BlockSizes


def get_frequencies(max_seq_len: int, theta: int, attention_head_dim: int):
  h_dim = w_dim = 2 * (attention_head_dim // 6)
  t_dim = attention_head_dim - h_dim - w_dim
  freqs = []
  for dim in [t_dim, h_dim, w_dim]:
    freq = get_1d_rotary_pos_embed(dim, max_seq_len, theta, freqs_dtype=jnp.float32, use_real=False)
    freqs.append(freq)
  freqs = jnp.concatenate(freqs, axis=1)
  t_size = attention_head_dim // 2 - 2 * (attention_head_dim // 6)
  hw_size = attention_head_dim // 6

  dims = [t_size, hw_size, hw_size]

  # Calculate split indices as a static list of integers
  cumulative_sizes = np.cumsum(dims)
  split_indices = cumulative_sizes[:-1].tolist()
  freqs_split = jnp.split(freqs, split_indices, axis=1)
  return freqs_split


class WanRotaryPosEmbed(nnx.Module):

  def __init__(self, attention_head_dim: int, patch_size: Tuple[int, int, int], max_seq_len: int, theta: float = 10000.0):
    self.attention_head_dim = attention_head_dim
    self.patch_size = patch_size
    self.max_seq_len = max_seq_len
    self.theta = theta

  def __call__(self, hidden_states: jax.Array) -> jax.Array:
    _, num_frames, height, width, _ = hidden_states.shape
    p_t, p_h, p_w = self.patch_size
    ppf, pph, ppw = num_frames // p_t, height // p_h, width // p_w

    freqs_split = get_frequencies(self.max_seq_len, self.theta, self.attention_head_dim)

    freqs_f = jnp.expand_dims(jnp.expand_dims(freqs_split[0][:ppf], axis=1), axis=1)
    freqs_f = jnp.broadcast_to(freqs_f, (ppf, pph, ppw, freqs_split[0].shape[-1]))

    freqs_h = jnp.expand_dims(jnp.expand_dims(freqs_split[1][:pph], axis=0), axis=2)
    freqs_h = jnp.broadcast_to(freqs_h, (ppf, pph, ppw, freqs_split[1].shape[-1]))

    freqs_w = jnp.expand_dims(jnp.expand_dims(freqs_split[2][:ppw], axis=0), axis=1)
    freqs_w = jnp.broadcast_to(freqs_w, (ppf, pph, ppw, freqs_split[2].shape[-1]))

    freqs_concat = jnp.concatenate([freqs_f, freqs_h, freqs_w], axis=-1)
    freqs_final = jnp.reshape(freqs_concat, (1, 1, ppf * pph * ppw, -1))
    return freqs_final


class WanTimeTextImageEmbedding(nnx.Module):

  def __init__(
      self,
      rngs: nnx.Rngs,
      dim: int,
      time_freq_dim: int,
      time_proj_dim: int,
      text_embed_dim: int,
      image_embed_dim: Optional[int] = None,
      pos_embed_seq_len: Optional[int] = None,
      dtype: jnp.dtype = jnp.float32,
      weights_dtype: jnp.dtype = jnp.float32,
      precision: jax.lax.Precision = None,
  ):
    self.timesteps_proj = NNXFlaxTimesteps(dim=time_freq_dim, flip_sin_to_cos=True, freq_shift=0)
    self.time_embedder = NNXTimestepEmbedding(
        rngs=rngs,
        in_channels=time_freq_dim,
        time_embed_dim=dim,
        dtype=dtype,
        weights_dtype=weights_dtype,
        precision=precision,
    )
    self.act_fn = get_activation("silu")
    self.time_proj = nnx.Linear(
        rngs=rngs,
        in_features=dim,
        out_features=time_proj_dim,
        dtype=jnp.float32,
        param_dtype=weights_dtype,
        precision=precision,
        kernel_init=nnx.with_partitioning(
            nnx.initializers.xavier_uniform(),
            (
                "embed",
                "mlp",
            ),
        ),
        bias_init=nnx.with_partitioning(nnx.initializers.zeros, ("mlp",)),
    )
    self.text_embedder = NNXPixArtAlphaTextProjection(
        rngs=rngs,
        in_features=text_embed_dim,
        hidden_size=dim,
        act_fn="gelu_tanh",
    )

  def __call__(
      self, timestep: jax.Array, encoder_hidden_states: jax.Array, encoder_hidden_states_image: Optional[jax.Array] = None
  ):
    timestep = self.timesteps_proj(timestep)
    temb = self.time_embedder(timestep)

    timestep_proj = self.time_proj(self.act_fn(temb))

    encoder_hidden_states = self.text_embedder(encoder_hidden_states)
    if encoder_hidden_states_image is not None:
      raise NotImplementedError("currently img2vid is not supported")
    return temb, timestep_proj, encoder_hidden_states, encoder_hidden_states_image


class ApproximateGELU(nnx.Module):
  r"""
  The approximate form of the Gaussian Error Linear Unit (GELU). For more details, see section 2 of this
  [paper](https://arxiv.org/abs/1606.08415).
  """

  def __init__(
      self,
      rngs: nnx.Rngs,
      dim_in: int,
      dim_out: int,
      bias: bool,
      dtype: jnp.dtype = jnp.float32,
      weights_dtype: jnp.dtype = jnp.float32,
      precision: jax.lax.Precision = None,
  ):
    self.proj = nnx.Linear(
        rngs=rngs,
        in_features=dim_in,
        out_features=dim_out,
        use_bias=bias,
        dtype=dtype,
        param_dtype=weights_dtype,
        precision=precision,
        kernel_init=nnx.with_partitioning(
            nnx.initializers.xavier_uniform(),
            (
                "mlp",
                "embed",
            ),
        ),
        bias_init=nnx.with_partitioning(nnx.initializers.zeros, ("embed",)),
    )

  def __call__(self, x: jax.Array) -> jax.Array:
    x = self.proj(x)
    return nnx.gelu(x)


class WanFeedForward(nnx.Module):

  def __init__(
      self,
      rngs: nnx.Rngs,
      dim: int,
      dim_out: Optional[int] = None,
      mult: int = 4,
      dropout: float = 0.0,
      activation_fn: str = "geglu",
      final_dropout: bool = False,
      inner_dim: int = None,
      bias: bool = True,
      dtype: jnp.dtype = jnp.float32,
      weights_dtype: jnp.dtype = jnp.float32,
      precision: jax.lax.Precision = None,
  ):
    if inner_dim is None:
      inner_dim = int(dim * mult)
    dim_out = dim_out if dim_out is not None else dim

    self.act_fn = nnx.data(None)
    if activation_fn == "gelu-approximate":
      self.act_fn = ApproximateGELU(
          rngs=rngs, dim_in=dim, dim_out=inner_dim, bias=bias, dtype=dtype, weights_dtype=weights_dtype, precision=precision
      )
    else:
      raise NotImplementedError(f"{activation_fn} is not implemented.")

    self.drop_out = nnx.Dropout(dropout)
    self.proj_out = nnx.Linear(
        rngs=rngs,
        in_features=inner_dim,
        out_features=dim_out,
        use_bias=bias,
        dtype=dtype,
        param_dtype=weights_dtype,
        precision=precision,
        kernel_init=nnx.with_partitioning(
            nnx.initializers.xavier_uniform(),
            (
                "embed",
                "mlp",
            ),
        ),
    )

  def __call__(self, hidden_states: jax.Array, deterministic: bool = True, rngs: nnx.Rngs = None) -> jax.Array:
    hidden_states = self.act_fn(hidden_states)  # Output is (4, 75600, 13824)
    hidden_states = checkpoint_name(hidden_states, "ffn_activation")
    hidden_states = self.drop_out(hidden_states, deterministic=deterministic, rngs=rngs)
    return self.proj_out(hidden_states)  # output is (4, 75600, 5120)


class WanTransformerBlock(nnx.Module):

  def __init__(
      self,
      rngs: nnx.Rngs,
      dim: int,
      ffn_dim: int,
      num_heads: int,
      qk_norm: str = "rms_norm_across_heads",
      cross_attn_norm: bool = False,
      eps: float = 1e-6,
      # In torch, this is none, so it can be ignored.
      # added_kv_proj_dim: Optional[int] = None,
      flash_min_seq_length: int = 4096,
      flash_block_sizes: BlockSizes = None,
      mesh: jax.sharding.Mesh = None,
      dtype: jnp.dtype = jnp.float32,
      weights_dtype: jnp.dtype = jnp.float32,
      precision: jax.lax.Precision = None,
      attention: str = "dot_product",
      dropout: float = 0.0,
      mask_padding_tokens: bool = True,
  ):

    # 1. Self-attention
    self.norm1 = FP32LayerNorm(rngs=rngs, dim=dim, eps=eps, elementwise_affine=False)
    self.attn1 = FlaxWanAttention(
        rngs=rngs,
        query_dim=dim,
        heads=num_heads,
        dim_head=dim // num_heads,
        qk_norm=qk_norm,
        eps=eps,
        flash_min_seq_length=flash_min_seq_length,
        flash_block_sizes=flash_block_sizes,
        mesh=mesh,
        dtype=dtype,
        weights_dtype=weights_dtype,
        precision=precision,
        attention_kernel=attention,
        dropout=dropout,
<<<<<<< HEAD
        is_self_attention=True,
        mask_padding_tokens=mask_padding_tokens
=======
        residual_checkpoint_name="self_attn",
>>>>>>> d843dc02
    )

    # 1. Cross-attention
    self.attn2 = FlaxWanAttention(
        rngs=rngs,
        query_dim=dim,
        heads=num_heads,
        dim_head=dim // num_heads,
        qk_norm=qk_norm,
        eps=eps,
        flash_min_seq_length=flash_min_seq_length,
        flash_block_sizes=flash_block_sizes,
        mesh=mesh,
        dtype=dtype,
        weights_dtype=weights_dtype,
        precision=precision,
        attention_kernel=attention,
        dropout=dropout,
<<<<<<< HEAD
        is_self_attention=False,
        mask_padding_tokens=mask_padding_tokens
=======
        residual_checkpoint_name="cross_attn",
>>>>>>> d843dc02
    )
    assert cross_attn_norm is True
    self.norm2 = FP32LayerNorm(rngs=rngs, dim=dim, eps=eps, elementwise_affine=True)

    # 3. Feed-forward
    self.ffn = WanFeedForward(
        rngs=rngs,
        dim=dim,
        inner_dim=ffn_dim,
        activation_fn="gelu-approximate",
        dtype=dtype,
        weights_dtype=weights_dtype,
        precision=precision,
        dropout=dropout,
    )
    self.norm3 = FP32LayerNorm(rngs=rngs, dim=dim, eps=eps, elementwise_affine=False)

    key = rngs.params()
    self.adaln_scale_shift_table = nnx.Param(
        jax.random.normal(key, (1, 6, dim)) / dim**0.5,
    )

  def __call__(
      self,
      hidden_states: jax.Array,
      encoder_hidden_states: jax.Array,
      temb: jax.Array,
      rotary_emb: jax.Array,
      deterministic: bool = True,
      rngs: nnx.Rngs = None,
  ):
    shift_msa, scale_msa, gate_msa, c_shift_msa, c_scale_msa, c_gate_msa = jnp.split(
        (self.adaln_scale_shift_table + temb.astype(jnp.float32)), 6, axis=1
    )
    hidden_states = jax.lax.with_sharding_constraint(hidden_states, PartitionSpec("data", "fsdp", "tensor"))
    hidden_states = checkpoint_name(hidden_states, "hidden_states")
    encoder_hidden_states = jax.lax.with_sharding_constraint(encoder_hidden_states, PartitionSpec("data", "fsdp", None))

    # 1. Self-attention
<<<<<<< HEAD
    # with jax.named_scope("SelfAttention"):
    norm_hidden_states = (self.norm1(hidden_states) * (1 + scale_msa) + shift_msa).astype(hidden_states.dtype)
=======
    norm_hidden_states = (self.norm1(hidden_states.astype(jnp.float32)) * (1 + scale_msa) + shift_msa).astype(
        hidden_states.dtype
    )
>>>>>>> d843dc02
    attn_output = self.attn1(
        hidden_states=norm_hidden_states,
        encoder_hidden_states=norm_hidden_states,
        rotary_emb=rotary_emb,
        deterministic=deterministic,
        rngs=rngs,
    )
    hidden_states = (hidden_states.astype(jnp.float32) + attn_output * gate_msa).astype(hidden_states.dtype)

    # 2. Cross-attention
<<<<<<< HEAD
    # with jax.named_scope("CrossAttention"):
    norm_hidden_states = self.norm2(hidden_states)
=======
    norm_hidden_states = self.norm2(hidden_states.astype(jnp.float32)).astype(hidden_states.dtype)
>>>>>>> d843dc02
    attn_output = self.attn2(
        hidden_states=norm_hidden_states,
        encoder_hidden_states=encoder_hidden_states,
        deterministic=deterministic,
        rngs=rngs,
    )
    hidden_states = hidden_states + attn_output

    # 3. Feed-forward
<<<<<<< HEAD
    # with jax.named_scope("FeedForward"):
    norm_hidden_states = (self.norm3(hidden_states) * (1 + c_scale_msa) + c_shift_msa).astype(hidden_states.dtype)
=======
    norm_hidden_states = (self.norm3(hidden_states.astype(jnp.float32)) * (1 + c_scale_msa) + c_shift_msa).astype(
        hidden_states.dtype
    )
>>>>>>> d843dc02
    ff_output = self.ffn(norm_hidden_states, deterministic=deterministic, rngs=rngs)
    hidden_states = (hidden_states.astype(jnp.float32) + ff_output.astype(jnp.float32) * c_gate_msa).astype(
        hidden_states.dtype
    )
    return hidden_states


class WanModel(nnx.Module, FlaxModelMixin, ConfigMixin):

  @register_to_config
  def __init__(
      self,
      rngs: nnx.Rngs,
      model_type="t2v",
      patch_size: Tuple[int] = (1, 2, 2),
      num_attention_heads: int = 40,
      attention_head_dim: int = 128,
      in_channels: int = 16,
      out_channels: int = 16,
      text_dim: int = 4096,
      freq_dim: int = 256,
      ffn_dim: int = 13824,
      num_layers: int = 40,
      dropout: float = 0.0,
      cross_attn_norm: bool = True,
      qk_norm: Optional[str] = "rms_norm_across_heads",
      eps: float = 1e-6,
      image_dim: Optional[int] = None,
      added_kv_proj_dim: Optional[int] = None,
      rope_max_seq_len: int = 1024,
      pos_embed_seq_len: Optional[int] = None,
      flash_min_seq_length: int = 4096,
      flash_block_sizes: BlockSizes = None,
      mesh: jax.sharding.Mesh = None,
      dtype: jnp.dtype = jnp.float32,
      weights_dtype: jnp.dtype = jnp.float32,
      precision: jax.lax.Precision = None,
      attention: str = "dot_product",
      remat_policy: str = "None",
      names_which_can_be_saved: list = [],
      names_which_can_be_offloaded: list = [],
<<<<<<< HEAD
      mask_padding_tokens: bool = True,
=======
      scan_layers: bool = True,
>>>>>>> d843dc02
  ):
    inner_dim = num_attention_heads * attention_head_dim
    out_channels = out_channels or in_channels
    self.num_layers = num_layers
    self.scan_layers = scan_layers

    # 1. Patch & position embedding
    self.rope = WanRotaryPosEmbed(attention_head_dim, patch_size, rope_max_seq_len)
    self.patch_embedding = nnx.Conv(
        in_channels,
        inner_dim,
        rngs=rngs,
        kernel_size=patch_size,
        strides=patch_size,
        dtype=dtype,
        param_dtype=weights_dtype,
        precision=precision,
        kernel_init=nnx.with_partitioning(
            nnx.initializers.xavier_uniform(),
            (None, None, None, None, "conv_out"),
        ),
    )

    # 2. Condition embeddings
    # image_embedding_dim=1280 for I2V model
    self.condition_embedder = WanTimeTextImageEmbedding(
        rngs=rngs,
        dim=inner_dim,
        time_freq_dim=freq_dim,
        time_proj_dim=inner_dim * 6,
        text_embed_dim=text_dim,
        image_embed_dim=image_dim,
        pos_embed_seq_len=pos_embed_seq_len,
    )

    # 3. Transformer blocks
    @nnx.split_rngs(splits=num_layers)
    @nnx.vmap(in_axes=0, out_axes=0, transform_metadata={nnx.PARTITION_NAME: "layers_per_stage"})
    def init_block(rngs):
      return WanTransformerBlock(
          rngs=rngs,
          dim=inner_dim,
          ffn_dim=ffn_dim,
          num_heads=num_attention_heads,
          qk_norm=qk_norm,
          cross_attn_norm=cross_attn_norm,
          eps=eps,
          flash_min_seq_length=flash_min_seq_length,
          flash_block_sizes=flash_block_sizes,
          mesh=mesh,
          dtype=dtype,
          weights_dtype=weights_dtype,
          precision=precision,
          attention=attention,
          dropout=dropout,
          mask_padding_tokens=mask_padding_tokens,
      )

    self.gradient_checkpoint = GradientCheckpointType.from_str(remat_policy)
    self.names_which_can_be_offloaded = names_which_can_be_offloaded
    self.names_which_can_be_saved = names_which_can_be_saved
    if scan_layers:
      self.blocks = init_block(rngs)
    else:
      blocks = nnx.List([])
      for _ in range(num_layers):
        block = WanTransformerBlock(
            rngs=rngs,
            dim=inner_dim,
            ffn_dim=ffn_dim,
            num_heads=num_attention_heads,
            qk_norm=qk_norm,
            cross_attn_norm=cross_attn_norm,
            eps=eps,
            flash_min_seq_length=flash_min_seq_length,
            flash_block_sizes=flash_block_sizes,
            mesh=mesh,
            dtype=dtype,
            weights_dtype=weights_dtype,
            precision=precision,
            attention=attention,
        )
        blocks.append(block)
      self.blocks = blocks

    self.norm_out = FP32LayerNorm(rngs=rngs, dim=inner_dim, eps=eps, elementwise_affine=False)
    self.proj_out = nnx.Linear(
        rngs=rngs,
        in_features=inner_dim,
        out_features=out_channels * math.prod(patch_size),
        dtype=dtype,
        param_dtype=weights_dtype,
        precision=precision,
        kernel_init=nnx.with_partitioning(nnx.initializers.xavier_uniform(), ("embed", None)),
    )
    key = rngs.params()
    self.scale_shift_table = nnx.Param(
        jax.random.normal(key, (1, 2, inner_dim)) / inner_dim**0.5,
        kernel_init=nnx.with_partitioning(nnx.initializers.xavier_uniform(), (None, None, "embed")),
    )

  def __call__(
      self,
      hidden_states: jax.Array,
      timestep: jax.Array,
      encoder_hidden_states: jax.Array,
      encoder_hidden_states_image: Optional[jax.Array] = None,
      return_dict: bool = True,
      attention_kwargs: Optional[Dict[str, Any]] = None,
      deterministic: bool = True,
      rngs: nnx.Rngs = None,
  ) -> Union[jax.Array, Dict[str, jax.Array]]:
    hidden_states = nn.with_logical_constraint(hidden_states, ("batch", None, None, None, None))
    batch_size, _, num_frames, height, width = hidden_states.shape
    p_t, p_h, p_w = self.config.patch_size
    post_patch_num_frames = num_frames // p_t
    post_patch_height = height // p_h
    post_patch_width = width // p_w

    hidden_states = jnp.transpose(hidden_states, (0, 2, 3, 4, 1))
    rotary_emb = self.rope(hidden_states)
    with jax.named_scope("PatchEmbedding"):
      hidden_states = self.patch_embedding(hidden_states)
    hidden_states = jax.lax.collapse(hidden_states, 1, -1)

    temb, timestep_proj, encoder_hidden_states, encoder_hidden_states_image = self.condition_embedder(
        timestep, encoder_hidden_states, encoder_hidden_states_image
    )
    timestep_proj = timestep_proj.reshape(timestep_proj.shape[0], 6, -1)

    if encoder_hidden_states_image is not None:
      raise NotImplementedError("img2vid is not yet implemented.")

    if self.scan_layers:

<<<<<<< HEAD
    rematted_block_forward = self.gradient_checkpoint.apply(
        scan_fn, self.names_which_can_be_saved, self.names_which_can_be_offloaded
    )
    initial_carry = (hidden_states, rngs)
    with jax.named_scope("Transformer"):
=======
      def scan_fn(carry, block):
        hidden_states_carry, rngs_carry = carry
        hidden_states = block(
            hidden_states_carry, encoder_hidden_states, timestep_proj, rotary_emb, deterministic, rngs_carry
        )
        new_carry = (hidden_states, rngs_carry)
        return new_carry, None

      rematted_block_forward = self.gradient_checkpoint.apply(
          scan_fn, self.names_which_can_be_saved, self.names_which_can_be_offloaded, prevent_cse=not self.scan_layers
      )
      initial_carry = (hidden_states, rngs)
>>>>>>> d843dc02
      final_carry, _ = nnx.scan(
          rematted_block_forward,
          length=self.num_layers,
          in_axes=(nnx.Carry, 0),
          out_axes=(nnx.Carry, 0),
      )(initial_carry, self.blocks)
<<<<<<< HEAD
=======

      hidden_states, _ = final_carry
    else:
      for block in self.blocks:

        def layer_forward(hidden_states):
          return block(hidden_states, encoder_hidden_states, timestep_proj, rotary_emb, deterministic, rngs)
>>>>>>> d843dc02

        rematted_layer_forward = self.gradient_checkpoint.apply(
            layer_forward, self.names_which_can_be_saved, self.names_which_can_be_offloaded, prevent_cse=not self.scan_layers
        )
        hidden_states = rematted_layer_forward(hidden_states)

    shift, scale = jnp.split(self.scale_shift_table + jnp.expand_dims(temb, axis=1), 2, axis=1)

    hidden_states = (self.norm_out(hidden_states.astype(jnp.float32)) * (1 + scale) + shift).astype(hidden_states.dtype)
    hidden_states = self.proj_out(hidden_states)

    hidden_states = hidden_states.reshape(
        batch_size, post_patch_num_frames, post_patch_height, post_patch_width, p_t, p_h, p_w, -1
    )
    hidden_states = jnp.transpose(hidden_states, (0, 7, 1, 4, 2, 5, 3, 6))
    hidden_states = jax.lax.collapse(hidden_states, 6, None)
    hidden_states = jax.lax.collapse(hidden_states, 4, 6)
    hidden_states = jax.lax.collapse(hidden_states, 2, 4)
    return hidden_states<|MERGE_RESOLUTION|>--- conflicted
+++ resolved
@@ -284,12 +284,9 @@
         precision=precision,
         attention_kernel=attention,
         dropout=dropout,
-<<<<<<< HEAD
         is_self_attention=True,
         mask_padding_tokens=mask_padding_tokens
-=======
         residual_checkpoint_name="self_attn",
->>>>>>> d843dc02
     )
 
     # 1. Cross-attention
@@ -308,12 +305,9 @@
         precision=precision,
         attention_kernel=attention,
         dropout=dropout,
-<<<<<<< HEAD
         is_self_attention=False,
         mask_padding_tokens=mask_padding_tokens
-=======
         residual_checkpoint_name="cross_attn",
->>>>>>> d843dc02
     )
     assert cross_attn_norm is True
     self.norm2 = FP32LayerNorm(rngs=rngs, dim=dim, eps=eps, elementwise_affine=True)
@@ -353,14 +347,9 @@
     encoder_hidden_states = jax.lax.with_sharding_constraint(encoder_hidden_states, PartitionSpec("data", "fsdp", None))
 
     # 1. Self-attention
-<<<<<<< HEAD
-    # with jax.named_scope("SelfAttention"):
-    norm_hidden_states = (self.norm1(hidden_states) * (1 + scale_msa) + shift_msa).astype(hidden_states.dtype)
-=======
     norm_hidden_states = (self.norm1(hidden_states.astype(jnp.float32)) * (1 + scale_msa) + shift_msa).astype(
         hidden_states.dtype
     )
->>>>>>> d843dc02
     attn_output = self.attn1(
         hidden_states=norm_hidden_states,
         encoder_hidden_states=norm_hidden_states,
@@ -371,12 +360,7 @@
     hidden_states = (hidden_states.astype(jnp.float32) + attn_output * gate_msa).astype(hidden_states.dtype)
 
     # 2. Cross-attention
-<<<<<<< HEAD
-    # with jax.named_scope("CrossAttention"):
-    norm_hidden_states = self.norm2(hidden_states)
-=======
     norm_hidden_states = self.norm2(hidden_states.astype(jnp.float32)).astype(hidden_states.dtype)
->>>>>>> d843dc02
     attn_output = self.attn2(
         hidden_states=norm_hidden_states,
         encoder_hidden_states=encoder_hidden_states,
@@ -386,14 +370,9 @@
     hidden_states = hidden_states + attn_output
 
     # 3. Feed-forward
-<<<<<<< HEAD
-    # with jax.named_scope("FeedForward"):
-    norm_hidden_states = (self.norm3(hidden_states) * (1 + c_scale_msa) + c_shift_msa).astype(hidden_states.dtype)
-=======
     norm_hidden_states = (self.norm3(hidden_states.astype(jnp.float32)) * (1 + c_scale_msa) + c_shift_msa).astype(
         hidden_states.dtype
     )
->>>>>>> d843dc02
     ff_output = self.ffn(norm_hidden_states, deterministic=deterministic, rngs=rngs)
     hidden_states = (hidden_states.astype(jnp.float32) + ff_output.astype(jnp.float32) * c_gate_msa).astype(
         hidden_states.dtype
@@ -435,11 +414,8 @@
       remat_policy: str = "None",
       names_which_can_be_saved: list = [],
       names_which_can_be_offloaded: list = [],
-<<<<<<< HEAD
       mask_padding_tokens: bool = True,
-=======
       scan_layers: bool = True,
->>>>>>> d843dc02
   ):
     inner_dim = num_attention_heads * attention_head_dim
     out_channels = out_channels or in_channels
@@ -575,13 +551,6 @@
 
     if self.scan_layers:
 
-<<<<<<< HEAD
-    rematted_block_forward = self.gradient_checkpoint.apply(
-        scan_fn, self.names_which_can_be_saved, self.names_which_can_be_offloaded
-    )
-    initial_carry = (hidden_states, rngs)
-    with jax.named_scope("Transformer"):
-=======
       def scan_fn(carry, block):
         hidden_states_carry, rngs_carry = carry
         hidden_states = block(
@@ -594,15 +563,12 @@
           scan_fn, self.names_which_can_be_saved, self.names_which_can_be_offloaded, prevent_cse=not self.scan_layers
       )
       initial_carry = (hidden_states, rngs)
->>>>>>> d843dc02
       final_carry, _ = nnx.scan(
           rematted_block_forward,
           length=self.num_layers,
           in_axes=(nnx.Carry, 0),
           out_axes=(nnx.Carry, 0),
       )(initial_carry, self.blocks)
-<<<<<<< HEAD
-=======
 
       hidden_states, _ = final_carry
     else:
@@ -610,7 +576,6 @@
 
         def layer_forward(hidden_states):
           return block(hidden_states, encoder_hidden_states, timestep_proj, rotary_emb, deterministic, rngs)
->>>>>>> d843dc02
 
         rematted_layer_forward = self.gradient_checkpoint.apply(
             layer_forward, self.names_which_can_be_saved, self.names_which_can_be_offloaded, prevent_cse=not self.scan_layers
