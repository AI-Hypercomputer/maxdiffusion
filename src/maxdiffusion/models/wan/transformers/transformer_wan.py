"""
 Copyright 2025 Google LLC

 Licensed under the Apache License, Version 2.0 (the "License");
 you may not use this file except in compliance with the License.
 You may obtain a copy of the License at

      https://www.apache.org/licenses/LICENSE-2.0

 Unless required by applicable law or agreed to in writing, software
 distributed under the License is distributed on an "AS IS" BASIS,
 WITHOUT WARRANTIES OR CONDITIONS OF ANY KIND, either express or implied.
 See the License for the specific language governing permissions and
 limitations under the License.
"""

from typing import Tuple, Optional, Dict, Union, Any
import contextlib
import math
import jax
import jax.numpy as jnp
from jax.sharding import PartitionSpec
from jax.ad_checkpoint import checkpoint_name
from flax import nnx
import flax.linen as nn
import numpy as np
from .... import common_types
from ...modeling_flax_utils import FlaxModelMixin, get_activation
from ....configuration_utils import ConfigMixin, register_to_config
from ...embeddings_flax import (
    get_1d_rotary_pos_embed,
    NNXFlaxTimesteps,
    NNXTimestepEmbedding,
    NNXPixArtAlphaTextProjection,
)
from ...normalization_flax import FP32LayerNorm
from ...attention_flax import FlaxWanAttention
from ...gradient_checkpoint import GradientCheckpointType

BlockSizes = common_types.BlockSizes


def get_frequencies(max_seq_len: int, theta: int, attention_head_dim: int):
  h_dim = w_dim = 2 * (attention_head_dim // 6)
  t_dim = attention_head_dim - h_dim - w_dim
  freqs = []
  for dim in [t_dim, h_dim, w_dim]:
    freq = get_1d_rotary_pos_embed(dim, max_seq_len, theta, freqs_dtype=jnp.float32, use_real=False)
    freqs.append(freq)
  freqs = jnp.concatenate(freqs, axis=1)
  t_size = attention_head_dim // 2 - 2 * (attention_head_dim // 6)
  hw_size = attention_head_dim // 6

  dims = [t_size, hw_size, hw_size]

  # Calculate split indices as a static list of integers
  cumulative_sizes = np.cumsum(dims)
  split_indices = cumulative_sizes[:-1].tolist()
  freqs_split = jnp.split(freqs, split_indices, axis=1)
  return freqs_split


class WanRotaryPosEmbed(nnx.Module):

  def __init__(self, attention_head_dim: int, patch_size: Tuple[int, int, int], max_seq_len: int, theta: float = 10000.0):
    self.attention_head_dim = attention_head_dim
    self.patch_size = patch_size
    self.max_seq_len = max_seq_len
    self.theta = theta

  def __call__(self, hidden_states: jax.Array) -> jax.Array:
    _, num_frames, height, width, _ = hidden_states.shape
    p_t, p_h, p_w = self.patch_size
    ppf, pph, ppw = num_frames // p_t, height // p_h, width // p_w

    freqs_split = get_frequencies(self.max_seq_len, self.theta, self.attention_head_dim)

    freqs_f = jnp.expand_dims(jnp.expand_dims(freqs_split[0][:ppf], axis=1), axis=1)
    freqs_f = jnp.broadcast_to(freqs_f, (ppf, pph, ppw, freqs_split[0].shape[-1]))

    freqs_h = jnp.expand_dims(jnp.expand_dims(freqs_split[1][:pph], axis=0), axis=2)
    freqs_h = jnp.broadcast_to(freqs_h, (ppf, pph, ppw, freqs_split[1].shape[-1]))

    freqs_w = jnp.expand_dims(jnp.expand_dims(freqs_split[2][:ppw], axis=0), axis=1)
    freqs_w = jnp.broadcast_to(freqs_w, (ppf, pph, ppw, freqs_split[2].shape[-1]))

    freqs_concat = jnp.concatenate([freqs_f, freqs_h, freqs_w], axis=-1)
    freqs_final = jnp.reshape(freqs_concat, (1, 1, ppf * pph * ppw, -1))
    return freqs_final


class WanTimeTextImageEmbedding(nnx.Module):

  def __init__(
      self,
      rngs: nnx.Rngs,
      dim: int,
      time_freq_dim: int,
      time_proj_dim: int,
      text_embed_dim: int,
      image_embed_dim: Optional[int] = None,
      pos_embed_seq_len: Optional[int] = None,
      dtype: jnp.dtype = jnp.float32,
      weights_dtype: jnp.dtype = jnp.float32,
      precision: jax.lax.Precision = None,
  ):
    self.timesteps_proj = NNXFlaxTimesteps(dim=time_freq_dim, flip_sin_to_cos=True, freq_shift=0)
    self.time_embedder = NNXTimestepEmbedding(
        rngs=rngs,
        in_channels=time_freq_dim,
        time_embed_dim=dim,
        dtype=dtype,
        weights_dtype=weights_dtype,
        precision=precision,
    )
    self.act_fn = get_activation("silu")
    self.time_proj = nnx.Linear(
        rngs=rngs,
        in_features=dim,
        out_features=time_proj_dim,
        dtype=jnp.float32,
        param_dtype=weights_dtype,
        precision=precision,
        kernel_init=nnx.with_partitioning(
            nnx.initializers.xavier_uniform(),
            (
                "embed",
                "mlp",
            ),
        ),
        bias_init=nnx.with_partitioning(nnx.initializers.zeros, ("mlp",)),
    )
    self.text_embedder = NNXPixArtAlphaTextProjection(
        rngs=rngs,
        in_features=text_embed_dim,
        hidden_size=dim,
        act_fn="gelu_tanh",
    )

  def __call__(
      self, timestep: jax.Array, encoder_hidden_states: jax.Array, encoder_hidden_states_image: Optional[jax.Array] = None
  ):
    timestep = self.timesteps_proj(timestep)
    temb = self.time_embedder(timestep)
    with jax.named_scope("time_proj"):
      timestep_proj = self.time_proj(self.act_fn(temb))

    encoder_hidden_states = self.text_embedder(encoder_hidden_states)
    if encoder_hidden_states_image is not None:
      raise NotImplementedError("currently img2vid is not supported")
    return temb, timestep_proj, encoder_hidden_states, encoder_hidden_states_image


class ApproximateGELU(nnx.Module):
  r"""
  The approximate form of the Gaussian Error Linear Unit (GELU). For more details, see section 2 of this
  [paper](https://arxiv.org/abs/1606.08415).
  """

  def __init__(
      self,
      rngs: nnx.Rngs,
      dim_in: int,
      dim_out: int,
      bias: bool,
      dtype: jnp.dtype = jnp.float32,
      weights_dtype: jnp.dtype = jnp.float32,
      precision: jax.lax.Precision = None,
  ):
    self.proj = nnx.Linear(
        rngs=rngs,
        in_features=dim_in,
        out_features=dim_out,
        use_bias=bias,
        dtype=dtype,
        param_dtype=weights_dtype,
        precision=precision,
        kernel_init=nnx.with_partitioning(
            nnx.initializers.xavier_uniform(),
            (
                "mlp",
                "embed",
            ),
        ),
        bias_init=nnx.with_partitioning(nnx.initializers.zeros, ("embed",)),
    )

  def __call__(self, x: jax.Array) -> jax.Array:
    with jax.named_scope("gelu"):
      x = self.proj(x)
    return nnx.gelu(x)


class WanFeedForward(nnx.Module):

  def __init__(
      self,
      rngs: nnx.Rngs,
      dim: int,
      dim_out: Optional[int] = None,
      mult: int = 4,
      dropout: float = 0.0,
      activation_fn: str = "geglu",
      final_dropout: bool = False,
      inner_dim: int = None,
      bias: bool = True,
      dtype: jnp.dtype = jnp.float32,
      weights_dtype: jnp.dtype = jnp.float32,
      precision: jax.lax.Precision = None,
      enable_jax_named_scopes: bool = False,
  ):
    if inner_dim is None:
      inner_dim = int(dim * mult)
    dim_out = dim_out if dim_out is not None else dim

    self.enable_jax_named_scopes = enable_jax_named_scopes
    self.act_fn = nnx.data(None)
    if activation_fn == "gelu-approximate":
      self.act_fn = ApproximateGELU(
          rngs=rngs, dim_in=dim, dim_out=inner_dim, bias=bias, dtype=dtype, weights_dtype=weights_dtype, precision=precision
      )
    else:
      raise NotImplementedError(f"{activation_fn} is not implemented.")

    self.drop_out = nnx.Dropout(dropout)
    self.proj_out = nnx.Linear(
        rngs=rngs,
        in_features=inner_dim,
        out_features=dim_out,
        use_bias=bias,
        dtype=dtype,
        param_dtype=weights_dtype,
        precision=precision,
        kernel_init=nnx.with_partitioning(
            nnx.initializers.xavier_uniform(),
            (
                "embed",
                "mlp",
            ),
        ),
    )

  def conditional_named_scope(self, name: str):
    """Return a JAX named scope if enabled, otherwise a null context."""
    return jax.named_scope(name) if self.enable_jax_named_scopes else contextlib.nullcontext()

  def __call__(self, hidden_states: jax.Array, deterministic: bool = True, rngs: nnx.Rngs = None) -> jax.Array:
      hidden_states = self.act_fn(hidden_states)  # Output is (4, 75600, 13824)
      hidden_states = checkpoint_name(hidden_states, "ffn_activation")
      hidden_states = self.drop_out(hidden_states, deterministic=deterministic, rngs=rngs)
      with jax.named_scope("proj_out"):
        return self.proj_out(hidden_states)  # output is (4, 75600, 5120)


class WanTransformerBlock(nnx.Module):

  def __init__(
      self,
      rngs: nnx.Rngs,
      dim: int,
      ffn_dim: int,
      num_heads: int,
      qk_norm: str = "rms_norm_across_heads",
      cross_attn_norm: bool = False,
      eps: float = 1e-6,
      # In torch, this is none, so it can be ignored.
      # added_kv_proj_dim: Optional[int] = None,
      flash_min_seq_length: int = 4096,
      flash_block_sizes: BlockSizes = None,
      mesh: jax.sharding.Mesh = None,
      dtype: jnp.dtype = jnp.float32,
      weights_dtype: jnp.dtype = jnp.float32,
      precision: jax.lax.Precision = None,
      attention: str = "dot_product",
      dropout: float = 0.0,
      mask_padding_tokens: bool = True,
      enable_jax_named_scopes: bool = False,
  ):

    self.enable_jax_named_scopes = enable_jax_named_scopes

    # 1. Self-attention
    self.norm1 = FP32LayerNorm(rngs=rngs, dim=dim, eps=eps, elementwise_affine=False)
    self.attn1 = FlaxWanAttention(
        rngs=rngs,
        query_dim=dim,
        heads=num_heads,
        dim_head=dim // num_heads,
        qk_norm=qk_norm,
        eps=eps,
        flash_min_seq_length=flash_min_seq_length,
        flash_block_sizes=flash_block_sizes,
        mesh=mesh,
        dtype=dtype,
        weights_dtype=weights_dtype,
        precision=precision,
        attention_kernel=attention,
        dropout=dropout,
        is_self_attention=True,
        mask_padding_tokens=mask_padding_tokens,
        residual_checkpoint_name="self_attn",
        enable_jax_named_scopes=enable_jax_named_scopes,
    )

    # 1. Cross-attention
    self.attn2 = FlaxWanAttention(
        rngs=rngs,
        query_dim=dim,
        heads=num_heads,
        dim_head=dim // num_heads,
        qk_norm=qk_norm,
        eps=eps,
        flash_min_seq_length=flash_min_seq_length,
        flash_block_sizes=flash_block_sizes,
        mesh=mesh,
        dtype=dtype,
        weights_dtype=weights_dtype,
        precision=precision,
        attention_kernel=attention,
        dropout=dropout,
        is_self_attention=False,
        mask_padding_tokens=mask_padding_tokens,
        residual_checkpoint_name="cross_attn",
        enable_jax_named_scopes=enable_jax_named_scopes,
    )
    assert cross_attn_norm is True
    self.norm2 = FP32LayerNorm(rngs=rngs, dim=dim, eps=eps, elementwise_affine=True)

    # 3. Feed-forward
    self.ffn = WanFeedForward(
        rngs=rngs,
        dim=dim,
        inner_dim=ffn_dim,
        activation_fn="gelu-approximate",
        dtype=dtype,
        weights_dtype=weights_dtype,
        precision=precision,
        dropout=dropout,
        enable_jax_named_scopes=enable_jax_named_scopes,
    )
    self.norm3 = FP32LayerNorm(rngs=rngs, dim=dim, eps=eps, elementwise_affine=False)

    key = rngs.params()
    self.adaln_scale_shift_table = nnx.Param(
        jax.random.normal(key, (1, 6, dim)) / dim**0.5,
    )

  def conditional_named_scope(self, name: str):
    """Return a JAX named scope if enabled, otherwise a null context."""
    return jax.named_scope(name) if self.enable_jax_named_scopes else contextlib.nullcontext()

  def __call__(
      self,
      hidden_states: jax.Array,
      encoder_hidden_states: jax.Array,
      temb: jax.Array,
      rotary_emb: jax.Array,
      deterministic: bool = True,
      rngs: nnx.Rngs = None,
  ):
    with self.conditional_named_scope("transformer_block"):
      shift_msa, scale_msa, gate_msa, c_shift_msa, c_scale_msa, c_gate_msa = jnp.split(
          (self.adaln_scale_shift_table + temb.astype(jnp.float32)), 6, axis=1
      )
      hidden_states = jax.lax.with_sharding_constraint(hidden_states, PartitionSpec("data", "fsdp", "tensor"))
      hidden_states = checkpoint_name(hidden_states, "hidden_states")
      encoder_hidden_states = jax.lax.with_sharding_constraint(encoder_hidden_states, PartitionSpec("data", "fsdp", None))

<<<<<<< HEAD
      # 1. Self-attention
      with self.conditional_named_scope("self_attn"):
        with self.conditional_named_scope("self_attn_norm"):
          norm_hidden_states = (self.norm1(hidden_states.astype(jnp.float32)) * (1 + scale_msa) + shift_msa).astype(
              hidden_states.dtype
          )
        with self.conditional_named_scope("self_attn_attn"):
          attn_output = self.attn1(
              hidden_states=norm_hidden_states,
              encoder_hidden_states=norm_hidden_states,
              rotary_emb=rotary_emb,
              deterministic=deterministic,
              rngs=rngs,
          )
        with self.conditional_named_scope("self_attn_residual"):
          hidden_states = (hidden_states.astype(jnp.float32) + attn_output * gate_msa).astype(hidden_states.dtype)

      # 2. Cross-attention
      with self.conditional_named_scope("cross_attn"):
        with self.conditional_named_scope("cross_attn_norm"):
          norm_hidden_states = self.norm2(hidden_states.astype(jnp.float32)).astype(hidden_states.dtype)
        with self.conditional_named_scope("cross_attn_attn"):
          attn_output = self.attn2(
              hidden_states=norm_hidden_states,
              encoder_hidden_states=encoder_hidden_states,
              deterministic=deterministic,
              rngs=rngs,
          )
        with self.conditional_named_scope("cross_attn_residual"):
          hidden_states = hidden_states + attn_output

      # 3. Feed-forward
      with self.conditional_named_scope("mlp"):
        with self.conditional_named_scope("mlp_norm"):
          norm_hidden_states = (self.norm3(hidden_states.astype(jnp.float32)) * (1 + c_scale_msa) + c_shift_msa).astype(
              hidden_states.dtype
          )
        with self.conditional_named_scope("mlp_ffn"):
          ff_output = self.ffn(norm_hidden_states, deterministic=deterministic, rngs=rngs)
        with self.conditional_named_scope("mlp_residual"):
          hidden_states = (hidden_states.astype(jnp.float32) + ff_output.astype(jnp.float32) * c_gate_msa).astype(
              hidden_states.dtype
          )
      return hidden_states
=======
    # 1. Self-attention
    with jax.named_scope("attn1"):
        norm_hidden_states = (self.norm1(hidden_states.astype(jnp.float32)) * (1 + scale_msa) + shift_msa).astype(
            hidden_states.dtype
        )
        attn_output = self.attn1(
            hidden_states=norm_hidden_states,
            encoder_hidden_states=norm_hidden_states,
            rotary_emb=rotary_emb,
            deterministic=deterministic,
            rngs=rngs,
        )
        hidden_states = (hidden_states.astype(jnp.float32) + attn_output * gate_msa).astype(hidden_states.dtype)

    # 2. Cross-attention
    with jax.named_scope('attn2'):
     norm_hidden_states = self.norm2(hidden_states.astype(jnp.float32)).astype(hidden_states.dtype)
     attn_output = self.attn2(
         hidden_states=norm_hidden_states, encoder_hidden_states=encoder_hidden_states, deterministic=deterministic, rngs=rngs
     )
     hidden_states = hidden_states + attn_output

    # 3. Feed-forward
    with jax.named_scope("ffn"):
        norm_hidden_states = (self.norm3(hidden_states.astype(jnp.float32)) * (1 + c_scale_msa) + c_shift_msa).astype(
            hidden_states.dtype
        )
        ff_output = self.ffn(norm_hidden_states, deterministic=deterministic, rngs=rngs)
        hidden_states = (hidden_states.astype(jnp.float32) + ff_output.astype(jnp.float32) * c_gate_msa).astype(
            hidden_states.dtype
        )
    return hidden_states
>>>>>>> 7d25dc92


class WanModel(nnx.Module, FlaxModelMixin, ConfigMixin):

  @register_to_config
  def __init__(
      self,
      rngs: nnx.Rngs,
      model_type="t2v",
      patch_size: Tuple[int] = (1, 2, 2),
      num_attention_heads: int = 40,
      attention_head_dim: int = 128,
      in_channels: int = 16,
      out_channels: int = 16,
      text_dim: int = 4096,
      freq_dim: int = 256,
      ffn_dim: int = 13824,
      num_layers: int = 40,
      dropout: float = 0.0,
      cross_attn_norm: bool = True,
      qk_norm: Optional[str] = "rms_norm_across_heads",
      eps: float = 1e-6,
      image_dim: Optional[int] = None,
      added_kv_proj_dim: Optional[int] = None,
      rope_max_seq_len: int = 1024,
      pos_embed_seq_len: Optional[int] = None,
      flash_min_seq_length: int = 4096,
      flash_block_sizes: BlockSizes = None,
      mesh: jax.sharding.Mesh = None,
      dtype: jnp.dtype = jnp.float32,
      weights_dtype: jnp.dtype = jnp.float32,
      precision: jax.lax.Precision = None,
      attention: str = "dot_product",
      remat_policy: str = "None",
      names_which_can_be_saved: list = [],
      names_which_can_be_offloaded: list = [],
      mask_padding_tokens: bool = True,
      scan_layers: bool = True,
      enable_jax_named_scopes: bool = False,
  ):
    inner_dim = num_attention_heads * attention_head_dim
    out_channels = out_channels or in_channels
    self.num_layers = num_layers
    self.scan_layers = scan_layers
    self.enable_jax_named_scopes = enable_jax_named_scopes

    # 1. Patch & position embedding
    self.rope = WanRotaryPosEmbed(attention_head_dim, patch_size, rope_max_seq_len)
    self.patch_embedding = nnx.Conv(
        in_channels,
        inner_dim,
        rngs=rngs,
        kernel_size=patch_size,
        strides=patch_size,
        dtype=dtype,
        param_dtype=weights_dtype,
        precision=precision,
        kernel_init=nnx.with_partitioning(
            nnx.initializers.xavier_uniform(),
            (None, None, None, None, "conv_out"),
        ),
    )

    # 2. Condition embeddings
    # image_embedding_dim=1280 for I2V model
    self.condition_embedder = WanTimeTextImageEmbedding(
        rngs=rngs,
        dim=inner_dim,
        time_freq_dim=freq_dim,
        time_proj_dim=inner_dim * 6,
        text_embed_dim=text_dim,
        image_embed_dim=image_dim,
        pos_embed_seq_len=pos_embed_seq_len,
    )

    # 3. Transformer blocks
    @nnx.split_rngs(splits=num_layers)
    @nnx.vmap(in_axes=0, out_axes=0, transform_metadata={nnx.PARTITION_NAME: "layers_per_stage"})
    def init_block(rngs):
      return WanTransformerBlock(
          rngs=rngs,
          dim=inner_dim,
          ffn_dim=ffn_dim,
          num_heads=num_attention_heads,
          qk_norm=qk_norm,
          cross_attn_norm=cross_attn_norm,
          eps=eps,
          flash_min_seq_length=flash_min_seq_length,
          flash_block_sizes=flash_block_sizes,
          mesh=mesh,
          dtype=dtype,
          weights_dtype=weights_dtype,
          precision=precision,
          attention=attention,
          dropout=dropout,
          mask_padding_tokens=mask_padding_tokens,
          enable_jax_named_scopes=enable_jax_named_scopes,
      )

    self.gradient_checkpoint = GradientCheckpointType.from_str(remat_policy)
    self.names_which_can_be_offloaded = names_which_can_be_offloaded
    self.names_which_can_be_saved = names_which_can_be_saved
    if scan_layers:
      self.blocks = init_block(rngs)
    else:
      blocks = nnx.List([])
      for _ in range(num_layers):
        block = WanTransformerBlock(
            rngs=rngs,
            dim=inner_dim,
            ffn_dim=ffn_dim,
            num_heads=num_attention_heads,
            qk_norm=qk_norm,
            cross_attn_norm=cross_attn_norm,
            eps=eps,
            flash_min_seq_length=flash_min_seq_length,
            flash_block_sizes=flash_block_sizes,
            mesh=mesh,
            dtype=dtype,
            weights_dtype=weights_dtype,
            precision=precision,
            attention=attention,
            enable_jax_named_scopes=enable_jax_named_scopes,
        )
        blocks.append(block)
      self.blocks = blocks

    self.norm_out = FP32LayerNorm(rngs=rngs, dim=inner_dim, eps=eps, elementwise_affine=False)
    self.proj_out = nnx.Linear(
        rngs=rngs,
        in_features=inner_dim,
        out_features=out_channels * math.prod(patch_size),
        dtype=dtype,
        param_dtype=weights_dtype,
        precision=precision,
        kernel_init=nnx.with_partitioning(nnx.initializers.xavier_uniform(), ("embed", None)),
    )
    key = rngs.params()
    self.scale_shift_table = nnx.Param(
        jax.random.normal(key, (1, 2, inner_dim)) / inner_dim**0.5,
        kernel_init=nnx.with_partitioning(nnx.initializers.xavier_uniform(), (None, None, "embed")),
    )

  def conditional_named_scope(self, name: str):
    """Return a JAX named scope if enabled, otherwise a null context."""
    return jax.named_scope(name) if self.enable_jax_named_scopes else contextlib.nullcontext()

  @jax.named_scope('WanModel')
  def __call__(
      self,
      hidden_states: jax.Array,
      timestep: jax.Array,
      encoder_hidden_states: jax.Array,
      encoder_hidden_states_image: Optional[jax.Array] = None,
      return_dict: bool = True,
      attention_kwargs: Optional[Dict[str, Any]] = None,
      deterministic: bool = True,
      rngs: nnx.Rngs = None,
  ) -> Union[jax.Array, Dict[str, jax.Array]]:
    hidden_states = nn.with_logical_constraint(hidden_states, ("batch", None, None, None, None))
    batch_size, _, num_frames, height, width = hidden_states.shape
    p_t, p_h, p_w = self.config.patch_size
    post_patch_num_frames = num_frames // p_t
    post_patch_height = height // p_h
    post_patch_width = width // p_w

    hidden_states = jnp.transpose(hidden_states, (0, 2, 3, 4, 1))
    with self.conditional_named_scope("rotary_embedding"):
      rotary_emb = self.rope(hidden_states)
    with self.conditional_named_scope("patch_embedding"):
      hidden_states = self.patch_embedding(hidden_states)
      hidden_states = jax.lax.collapse(hidden_states, 1, -1)
    with self.conditional_named_scope("condition_embedder"):
      temb, timestep_proj, encoder_hidden_states, encoder_hidden_states_image = self.condition_embedder(
          timestep, encoder_hidden_states, encoder_hidden_states_image
      )
    timestep_proj = timestep_proj.reshape(timestep_proj.shape[0], 6, -1)

    if encoder_hidden_states_image is not None:
      raise NotImplementedError("img2vid is not yet implemented.")

    if self.scan_layers:

      def scan_fn(carry, block):
        hidden_states_carry, rngs_carry = carry
        hidden_states = block(
            hidden_states_carry, encoder_hidden_states, timestep_proj, rotary_emb, deterministic, rngs_carry
        )
        new_carry = (hidden_states, rngs_carry)
        return new_carry, None

      rematted_block_forward = self.gradient_checkpoint.apply(
          scan_fn, self.names_which_can_be_saved, self.names_which_can_be_offloaded, prevent_cse=not self.scan_layers
      )
      initial_carry = (hidden_states, rngs)
      final_carry, _ = nnx.scan(
          rematted_block_forward,
          length=self.num_layers,
          in_axes=(nnx.Carry, 0),
          out_axes=(nnx.Carry, 0),
      )(initial_carry, self.blocks)

      hidden_states, _ = final_carry
    else:
      for block in self.blocks:

        def layer_forward(hidden_states):
          return block(hidden_states, encoder_hidden_states, timestep_proj, rotary_emb, deterministic, rngs)

        rematted_layer_forward = self.gradient_checkpoint.apply(
            layer_forward, self.names_which_can_be_saved, self.names_which_can_be_offloaded, prevent_cse=not self.scan_layers
        )
        hidden_states = rematted_layer_forward(hidden_states)

    shift, scale = jnp.split(self.scale_shift_table + jnp.expand_dims(temb, axis=1), 2, axis=1)
    hidden_states = (self.norm_out(hidden_states.astype(jnp.float32)) * (1 + scale) + shift).astype(hidden_states.dtype)
    with jax.named_scope("proj_out"):
      hidden_states = self.proj_out(hidden_states)

    hidden_states = hidden_states.reshape(
        batch_size, post_patch_num_frames, post_patch_height, post_patch_width, p_t, p_h, p_w, -1
    )
    hidden_states = jnp.transpose(hidden_states, (0, 7, 1, 4, 2, 5, 3, 6))
    hidden_states = jax.lax.collapse(hidden_states, 6, None)
    hidden_states = jax.lax.collapse(hidden_states, 4, 6)
    hidden_states = jax.lax.collapse(hidden_states, 2, 4)
    return hidden_states<|MERGE_RESOLUTION|>--- conflicted
+++ resolved
@@ -366,7 +366,6 @@
       hidden_states = checkpoint_name(hidden_states, "hidden_states")
       encoder_hidden_states = jax.lax.with_sharding_constraint(encoder_hidden_states, PartitionSpec("data", "fsdp", None))
 
-<<<<<<< HEAD
       # 1. Self-attention
       with self.conditional_named_scope("self_attn"):
         with self.conditional_named_scope("self_attn_norm"):
@@ -411,40 +410,6 @@
               hidden_states.dtype
           )
       return hidden_states
-=======
-    # 1. Self-attention
-    with jax.named_scope("attn1"):
-        norm_hidden_states = (self.norm1(hidden_states.astype(jnp.float32)) * (1 + scale_msa) + shift_msa).astype(
-            hidden_states.dtype
-        )
-        attn_output = self.attn1(
-            hidden_states=norm_hidden_states,
-            encoder_hidden_states=norm_hidden_states,
-            rotary_emb=rotary_emb,
-            deterministic=deterministic,
-            rngs=rngs,
-        )
-        hidden_states = (hidden_states.astype(jnp.float32) + attn_output * gate_msa).astype(hidden_states.dtype)
-
-    # 2. Cross-attention
-    with jax.named_scope('attn2'):
-     norm_hidden_states = self.norm2(hidden_states.astype(jnp.float32)).astype(hidden_states.dtype)
-     attn_output = self.attn2(
-         hidden_states=norm_hidden_states, encoder_hidden_states=encoder_hidden_states, deterministic=deterministic, rngs=rngs
-     )
-     hidden_states = hidden_states + attn_output
-
-    # 3. Feed-forward
-    with jax.named_scope("ffn"):
-        norm_hidden_states = (self.norm3(hidden_states.astype(jnp.float32)) * (1 + c_scale_msa) + c_shift_msa).astype(
-            hidden_states.dtype
-        )
-        ff_output = self.ffn(norm_hidden_states, deterministic=deterministic, rngs=rngs)
-        hidden_states = (hidden_states.astype(jnp.float32) + ff_output.astype(jnp.float32) * c_gate_msa).astype(
-            hidden_states.dtype
-        )
-    return hidden_states
->>>>>>> 7d25dc92
 
 
 class WanModel(nnx.Module, FlaxModelMixin, ConfigMixin):
