--- conflicted
+++ resolved
@@ -387,12 +387,8 @@
                 noisy_latents = noise_scheduler.add_noise(noise_scheduler_state, latents, new_noise, timesteps)
             else:
                noisy_latents = noise_scheduler.add_noise(noise_scheduler_state, latents, noise, timesteps)
-<<<<<<< HEAD
-            noisy_latents = noisy_latents.astype(jnp.bfloat16)
-            encoder_hidden_states = encoder_hidden_states.astype(jnp.bfloat16)
-=======
-
->>>>>>> 63164d31
+            #noisy_latents = noisy_latents.astype(jnp.bfloat16)
+            #encoder_hidden_states = encoder_hidden_states.astype(jnp.bfloat16)
             # Predict the noise residual and compute loss
             model_pred = pipeline.unet.apply(
                 {"params": unet_params}, noisy_latents, timesteps, encoder_hidden_states, train=True
