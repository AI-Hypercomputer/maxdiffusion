--- conflicted
+++ resolved
@@ -17,11 +17,7 @@
 [![Unit Tests](https://github.com/google/maxtext/actions/workflows/UnitTests.yml/badge.svg)](https://github.com/google/maxdiffusion/actions/workflows/UnitTests.yml)
 
 # What's new?
-<<<<<<< HEAD
-- **`2025/02/08**: Flux schnell & dev inference.
-=======
 - **`2025/02/08`**: Flux schnell & dev inference.
->>>>>>> 7f0f5bc9
 - **`2024/12/12`**: Load multiple LoRAs for inference.
 - **`2024/10/22`**: LoRA support for Hyper SDXL.
 - **`2024/8/1`**: Orbax is the new default checkpointer. You can still use `pipeline.save_pretrained` after training to save in diffusers format.
